--- conflicted
+++ resolved
@@ -15,28 +15,9 @@
 PROGS-$(CONFIG_FFPROBE)  += ffprobe
 PROGS-$(CONFIG_FFSERVER) += ffserver
 
-<<<<<<< HEAD
 PROGS      := $(PROGS-yes:%=%$(PROGSSUF)$(EXESUF))
 INSTPROGS   = $(PROGS-yes:%=%$(PROGSSUF)$(EXESUF))
-=======
-%.i: %.c
-	$(CC) $(CCFLAGS) $(CC_E) $<
 
-%.h.c:
-	$(Q)echo '#include "$*.h"' >$@
-
-%.ver: %.v
-	$(Q)sed 's/$$MAJOR/$($(basename $(@F))_VERSION_MAJOR)/' $^ > $@
-
-%.c %.h: TAG = GEN
-
-PROGS-$(CONFIG_AVCONV)   += avconv
-PROGS-$(CONFIG_AVPLAY)   += avplay
-PROGS-$(CONFIG_AVPROBE)  += avprobe
-PROGS-$(CONFIG_AVSERVER) += avserver
-
-PROGS      := $(PROGS-yes:%=%$(EXESUF))
->>>>>>> 4a606c83
 OBJS        = cmdutils.o $(EXEOBJS)
 OBJS-ffmpeg = ffmpeg_opt.o ffmpeg_filter.o
 TESTTOOLS   = audiogen videogen rotozoom tiny_psnr base64
