--- conflicted
+++ resolved
@@ -2504,11 +2504,8 @@
 libvpx_vp9_encoder_deps="libvpx"
 libwavpack_encoder_deps="libwavpack"
 libwebp_encoder_deps="libwebp"
-<<<<<<< HEAD
 libwebp_anim_encoder_deps="libwebp"
-=======
 libx262_encoder_deps="libx262"
->>>>>>> e1319aa1
 libx264_encoder_deps="libx264"
 libx264rgb_encoder_deps="libx264"
 libx264rgb_encoder_select="libx264_encoder"
@@ -5233,13 +5230,9 @@
                                { require libx264 x264.h x264_encoder_encode -lx264 &&
                                  warn "using libx264 without pkg-config"; } } &&
                              { check_cpp_condition x264.h "X264_BUILD >= 118" ||
-<<<<<<< HEAD
-                               die "ERROR: libx264 must be installed and version must be >= 0.118."; }
-=======
-                               die "ERROR: libx264 version must be >= 0.118."; } &&
+                               die "ERROR: libx264 must be installed and version must be >= 0.118."; } &&
                              { check_cpp_condition x264.h "X264_MPEG2" &&
                                enable libx262; }
->>>>>>> e1319aa1
 enabled libx265           && require_pkg_config x265 x265.h x265_api_get &&
                              { check_cpp_condition x265.h "X265_BUILD >= 57" ||
                                die "ERROR: libx265 version must be >= 57."; }
