/*
 *
 * This file is part of FFmpeg.
 *
 * FFmpeg is free software; you can redistribute it and/or
 * modify it under the terms of the GNU Lesser General Public
 * License as published by the Free Software Foundation; either
 * version 2.1 of the License, or (at your option) any later version.
 *
 * FFmpeg is distributed in the hope that it will be useful,
 * but WITHOUT ANY WARRANTY; without even the implied warranty of
 * MERCHANTABILITY or FITNESS FOR A PARTICULAR PURPOSE.  See the GNU
 * Lesser General Public License for more details.
 *
 * You should have received a copy of the GNU Lesser General Public
 * License along with FFmpeg; if not, write to the Free Software
 * Foundation, Inc., 51 Franklin Street, Fifth Floor, Boston, MA 02110-1301 USA
 */

/**
 * @file
 * @ingroup lavu_frame
 * reference-counted frame API
 */

#ifndef AVUTIL_FRAME_H
#define AVUTIL_FRAME_H

#include <stdint.h>

#include "avutil.h"
#include "buffer.h"
#include "dict.h"
#include "rational.h"
#include "samplefmt.h"
#include "version.h"


enum AVColorSpace{
    AVCOL_SPC_RGB         =  0,
    AVCOL_SPC_BT709       =  1, ///< also ITU-R BT1361 / IEC 61966-2-4 xvYCC709 / SMPTE RP177 Annex B
    AVCOL_SPC_UNSPECIFIED =  2,
    AVCOL_SPC_FCC         =  4,
    AVCOL_SPC_BT470BG     =  5, ///< also ITU-R BT601-6 625 / ITU-R BT1358 625 / ITU-R BT1700 625 PAL & SECAM / IEC 61966-2-4 xvYCC601
    AVCOL_SPC_SMPTE170M   =  6, ///< also ITU-R BT601-6 525 / ITU-R BT1358 525 / ITU-R BT1700 NTSC / functionally identical to above
    AVCOL_SPC_SMPTE240M   =  7,
    AVCOL_SPC_YCOCG       =  8, ///< Used by Dirac / VC-2 and H.264 FRext, see ITU-T SG16
    AVCOL_SPC_BT2020_NCL  =  9, ///< ITU-R BT2020 non-constant luminance system
    AVCOL_SPC_BT2020_CL   = 10, ///< ITU-R BT2020 constant luminance system
    AVCOL_SPC_NB              , ///< Not part of ABI
};
#define AVCOL_SPC_YCGCO AVCOL_SPC_YCOCG

enum AVColorRange{
    AVCOL_RANGE_UNSPECIFIED = 0,
    AVCOL_RANGE_MPEG        = 1, ///< the normal 219*2^(n-8) "MPEG" YUV ranges
    AVCOL_RANGE_JPEG        = 2, ///< the normal     2^n-1   "JPEG" YUV ranges
    AVCOL_RANGE_NB             , ///< Not part of ABI
};


/**
 * @defgroup lavu_frame AVFrame
 * @ingroup lavu_data
 *
 * @{
 * AVFrame is an abstraction for reference-counted raw multimedia data.
 */

enum AVFrameSideDataType {
    /**
     * The data is the AVPanScan struct defined in libavcodec.
     */
    AV_FRAME_DATA_PANSCAN,
    /**
     * ATSC A53 Part 4 Closed Captions.
     * A53 CC bitstream is stored as uint8_t in AVFrameSideData.data.
     * The number of bytes of CC data is AVFrameSideData.size.
     */
    AV_FRAME_DATA_A53_CC,
    /**
     * Stereoscopic 3d metadata.
     * The data is the AVStereo3D struct defined in libavutil/stereo3d.h.
     */
    AV_FRAME_DATA_STEREO3D,
    /**
     * The data is the AVMatrixEncoding enum defined in libavutil/channel_layout.h.
     */
    AV_FRAME_DATA_MATRIXENCODING,
    /**
     * Metadata relevant to a downmix procedure.
     * The data is the AVDownmixInfo struct defined in libavutil/downmix_info.h.
     */
    AV_FRAME_DATA_DOWNMIX_INFO,
};

typedef struct AVFrameSideData {
    enum AVFrameSideDataType type;
    uint8_t *data;
    int      size;
    AVDictionary *metadata;
} AVFrameSideData;

/**
 * This structure describes decoded (raw) audio or video data.
 *
 * AVFrame must be allocated using av_frame_alloc(). Note that this only
 * allocates the AVFrame itself, the buffers for the data must be managed
 * through other means (see below).
 * AVFrame must be freed with av_frame_free().
 *
 * AVFrame is typically allocated once and then reused multiple times to hold
 * different data (e.g. a single AVFrame to hold frames received from a
 * decoder). In such a case, av_frame_unref() will free any references held by
 * the frame and reset it to its original clean state before it
 * is reused again.
 *
 * The data described by an AVFrame is usually reference counted through the
 * AVBuffer API. The underlying buffer references are stored in AVFrame.buf /
 * AVFrame.extended_buf. An AVFrame is considered to be reference counted if at
 * least one reference is set, i.e. if AVFrame.buf[0] != NULL. In such a case,
 * every single data plane must be contained in one of the buffers in
 * AVFrame.buf or AVFrame.extended_buf.
 * There may be a single buffer for all the data, or one separate buffer for
 * each plane, or anything in between.
 *
 * sizeof(AVFrame) is not a part of the public ABI, so new fields may be added
 * to the end with a minor bump.
 * Similarly fields that are marked as to be only accessed by
 * av_opt_ptr() can be reordered. This allows 2 forks to add fields
 * without breaking compatibility with each other.
 */
typedef struct AVFrame {
#define AV_NUM_DATA_POINTERS 8
    /**
     * pointer to the picture/channel planes.
     * This might be different from the first allocated byte
     *
     * Some decoders access areas outside 0,0 - width,height, please
     * see avcodec_align_dimensions2(). Some filters and swscale can read
     * up to 16 bytes beyond the planes, if these filters are to be used,
     * then 16 extra bytes must be allocated.
     */
    uint8_t *data[AV_NUM_DATA_POINTERS];

    /**
     * For video, size in bytes of each picture line.
     * For audio, size in bytes of each plane.
     *
     * For audio, only linesize[0] may be set. For planar audio, each channel
     * plane must be the same size.
     *
     * For video the linesizes should be multiplies of the CPUs alignment
     * preference, this is 16 or 32 for modern desktop CPUs.
     * Some code requires such alignment other code can be slower without
     * correct alignment, for yet other it makes no difference.
     *
     * @note The linesize may be larger than the size of usable data -- there
     * may be extra padding present for performance reasons.
     */
    int linesize[AV_NUM_DATA_POINTERS];

    /**
     * pointers to the data planes/channels.
     *
     * For video, this should simply point to data[].
     *
     * For planar audio, each channel has a separate data pointer, and
     * linesize[0] contains the size of each channel buffer.
     * For packed audio, there is just one data pointer, and linesize[0]
     * contains the total size of the buffer for all channels.
     *
     * Note: Both data and extended_data should always be set in a valid frame,
     * but for planar audio with more channels that can fit in data,
     * extended_data must be used in order to access all channels.
     */
    uint8_t **extended_data;

    /**
     * width and height of the video frame
     */
    int width, height;

    /**
     * number of audio samples (per channel) described by this frame
     */
    int nb_samples;

    /**
     * format of the frame, -1 if unknown or unset
     * Values correspond to enum AVPixelFormat for video frames,
     * enum AVSampleFormat for audio)
     */
    int format;

    /**
     * 1 -> keyframe, 0-> not
     */
    int key_frame;

    /**
     * Picture type of the frame.
     */
    enum AVPictureType pict_type;

#if FF_API_AVFRAME_LAVC
    attribute_deprecated
    uint8_t *base[AV_NUM_DATA_POINTERS];
#endif

    /**
     * Sample aspect ratio for the video frame, 0/1 if unknown/unspecified.
     */
    AVRational sample_aspect_ratio;

    /**
     * Presentation timestamp in time_base units (time when frame should be shown to user).
     */
    int64_t pts;

    /**
     * PTS copied from the AVPacket that was decoded to produce this frame.
     */
    int64_t pkt_pts;

    /**
     * DTS copied from the AVPacket that triggered returning this frame. (if frame threading isnt used)
     * This is also the Presentation time of this AVFrame calculated from
     * only AVPacket.dts values without pts values.
     */
    int64_t pkt_dts;

    /**
     * picture number in bitstream order
     */
    int coded_picture_number;
    /**
     * picture number in display order
     */
    int display_picture_number;

    /**
     * quality (between 1 (good) and FF_LAMBDA_MAX (bad))
     */
    int quality;

#if FF_API_AVFRAME_LAVC
    attribute_deprecated
    int reference;

    /**
     * QP table
     */
    attribute_deprecated
    int8_t *qscale_table;
    /**
     * QP store stride
     */
    attribute_deprecated
    int qstride;

    attribute_deprecated
    int qscale_type;

    /**
     * mbskip_table[mb]>=1 if MB didn't change
     * stride= mb_width = (width+15)>>4
     */
    attribute_deprecated
    uint8_t *mbskip_table;

    /**
     * motion vector table
     * @code
     * example:
     * int mv_sample_log2= 4 - motion_subsample_log2;
     * int mb_width= (width+15)>>4;
     * int mv_stride= (mb_width << mv_sample_log2) + 1;
     * motion_val[direction][x + y*mv_stride][0->mv_x, 1->mv_y];
     * @endcode
     */
    attribute_deprecated
    int16_t (*motion_val[2])[2];

    /**
     * macroblock type table
     * mb_type_base + mb_width + 2
     */
    attribute_deprecated
    uint32_t *mb_type;

    /**
     * DCT coefficients
     */
    attribute_deprecated
    short *dct_coeff;

    /**
     * motion reference frame index
     * the order in which these are stored can depend on the codec.
     */
    attribute_deprecated
    int8_t *ref_index[2];
#endif

    /**
     * for some private data of the user
     */
    void *opaque;

    /**
     * error
     */
    uint64_t error[AV_NUM_DATA_POINTERS];

#if FF_API_AVFRAME_LAVC
    attribute_deprecated
    int type;
#endif

    /**
     * When decoding, this signals how much the picture must be delayed.
     * extra_delay = repeat_pict / (2*fps)
     */
    int repeat_pict;

    /**
     * The content of the picture is interlaced.
     */
    int interlaced_frame;

    /**
     * If the content is interlaced, is top field displayed first.
     */
    int top_field_first;

    /**
     * Tell user application that palette has changed from previous frame.
     */
    int palette_has_changed;

#if FF_API_AVFRAME_LAVC
    attribute_deprecated
    int buffer_hints;

    /**
     * Pan scan.
     */
    attribute_deprecated
    struct AVPanScan *pan_scan;
#endif

    /**
     * reordered opaque 64bit (generally an integer or a double precision float
     * PTS but can be anything).
     * The user sets AVCodecContext.reordered_opaque to represent the input at
     * that time,
     * the decoder reorders values as needed and sets AVFrame.reordered_opaque
     * to exactly one of the values provided by the user through AVCodecContext.reordered_opaque
     * @deprecated in favor of pkt_pts
     */
    int64_t reordered_opaque;

#if FF_API_AVFRAME_LAVC
    /**
     * @deprecated this field is unused
     */
    attribute_deprecated void *hwaccel_picture_private;

    attribute_deprecated
    struct AVCodecContext *owner;
    attribute_deprecated
    void *thread_opaque;

    /**
     * log2 of the size of the block which a single vector in motion_val represents:
     * (4->16x16, 3->8x8, 2-> 4x4, 1-> 2x2)
     */
    attribute_deprecated
    uint8_t motion_subsample_log2;
#endif

    /**
     * Sample rate of the audio data.
     */
    int sample_rate;

    /**
     * Channel layout of the audio data.
     */
    uint64_t channel_layout;

    /**
     * AVBuffer references backing the data for this frame. If all elements of
     * this array are NULL, then this frame is not reference counted.
     *
     * There may be at most one AVBuffer per data plane, so for video this array
     * always contains all the references. For planar audio with more than
     * AV_NUM_DATA_POINTERS channels, there may be more buffers than can fit in
     * this array. Then the extra AVBufferRef pointers are stored in the
     * extended_buf array.
     */
    AVBufferRef *buf[AV_NUM_DATA_POINTERS];

    /**
     * For planar audio which requires more than AV_NUM_DATA_POINTERS
     * AVBufferRef pointers, this array will hold all the references which
     * cannot fit into AVFrame.buf.
     *
     * Note that this is different from AVFrame.extended_data, which always
     * contains all the pointers. This array only contains the extra pointers,
     * which cannot fit into AVFrame.buf.
     *
     * This array is always allocated using av_malloc() by whoever constructs
     * the frame. It is freed in av_frame_unref().
     */
    AVBufferRef **extended_buf;
    /**
     * Number of elements in extended_buf.
     */
    int        nb_extended_buf;

    AVFrameSideData **side_data;
    int            nb_side_data;

/**
 * @defgroup lavu_frame_flags AV_FRAME_FLAGS
 * Flags describing additional frame properties.
 *
 * @{
 */

/**
 * The frame data may be corrupted, e.g. due to decoding errors.
 */
#define AV_FRAME_FLAG_CORRUPT       (1 << 0)
/**
 * @}
 */

    /**
     * Frame flags, a combination of @ref lavu_frame_flags
     */
    int flags;

    /**
     * frame timestamp estimated using various heuristics, in stream time base
     * Code outside libavcodec should access this field using:
     * av_frame_get_best_effort_timestamp(frame)
     * - encoding: unused
     * - decoding: set by libavcodec, read by user.
     */
    int64_t best_effort_timestamp;

    /**
     * reordered pos from the last AVPacket that has been input into the decoder
     * Code outside libavcodec should access this field using:
     * av_frame_get_pkt_pos(frame)
     * - encoding: unused
     * - decoding: Read by user.
     */
    int64_t pkt_pos;

    /**
     * duration of the corresponding packet, expressed in
     * AVStream->time_base units, 0 if unknown.
     * Code outside libavcodec should access this field using:
     * av_frame_get_pkt_duration(frame)
     * - encoding: unused
     * - decoding: Read by user.
     */
    int64_t pkt_duration;

    /**
     * metadata.
     * Code outside libavcodec should access this field using:
     * av_frame_get_metadata(frame)
     * - encoding: Set by user.
     * - decoding: Set by libavcodec.
     */
    AVDictionary *metadata;

    /**
     * decode error flags of the frame, set to a combination of
     * FF_DECODE_ERROR_xxx flags if the decoder produced a frame, but there
     * were errors during the decoding.
     * Code outside libavcodec should access this field using:
     * av_frame_get_decode_error_flags(frame)
     * - encoding: unused
     * - decoding: set by libavcodec, read by user.
     */
    int decode_error_flags;
#define FF_DECODE_ERROR_INVALID_BITSTREAM   1
#define FF_DECODE_ERROR_MISSING_REFERENCE   2

    /**
     * number of audio channels, only used for audio.
     * Code outside libavcodec should access this field using:
     * av_frame_get_channels(frame)
     * - encoding: unused
     * - decoding: Read by user.
     */
    int channels;

    /**
     * size of the corresponding packet containing the compressed
     * frame. It must be accessed using av_frame_get_pkt_size() and
     * av_frame_set_pkt_size().
     * It is set to a negative value if unknown.
     * - encoding: unused
     * - decoding: set by libavcodec, read by user.
     */
    int pkt_size;

    /**
     * YUV colorspace type.
     * It must be accessed using av_frame_get_colorspace() and
     * av_frame_set_colorspace().
     * - encoding: Set by user
     * - decoding: Set by libavcodec
     */
    enum AVColorSpace colorspace;

    /**
     * MPEG vs JPEG YUV range.
     * It must be accessed using av_frame_get_color_range() and
     * av_frame_set_color_range().
     * - encoding: Set by user
     * - decoding: Set by libavcodec
     */
    enum AVColorRange color_range;


    /**
     * Not to be accessed directly from outside libavutil
     */
    AVBufferRef *qp_table_buf;
} AVFrame;

/**
 * Accessors for some AVFrame fields.
 * The position of these field in the structure is not part of the ABI,
 * they should not be accessed directly outside libavcodec.
 */
int64_t av_frame_get_best_effort_timestamp(const AVFrame *frame);
void    av_frame_set_best_effort_timestamp(AVFrame *frame, int64_t val);
int64_t av_frame_get_pkt_duration         (const AVFrame *frame);
void    av_frame_set_pkt_duration         (AVFrame *frame, int64_t val);
int64_t av_frame_get_pkt_pos              (const AVFrame *frame);
void    av_frame_set_pkt_pos              (AVFrame *frame, int64_t val);
int64_t av_frame_get_channel_layout       (const AVFrame *frame);
void    av_frame_set_channel_layout       (AVFrame *frame, int64_t val);
int     av_frame_get_channels             (const AVFrame *frame);
void    av_frame_set_channels             (AVFrame *frame, int     val);
int     av_frame_get_sample_rate          (const AVFrame *frame);
void    av_frame_set_sample_rate          (AVFrame *frame, int     val);
AVDictionary *av_frame_get_metadata       (const AVFrame *frame);
void          av_frame_set_metadata       (AVFrame *frame, AVDictionary *val);
int     av_frame_get_decode_error_flags   (const AVFrame *frame);
void    av_frame_set_decode_error_flags   (AVFrame *frame, int     val);
int     av_frame_get_pkt_size(const AVFrame *frame);
void    av_frame_set_pkt_size(AVFrame *frame, int val);
AVDictionary **avpriv_frame_get_metadatap(AVFrame *frame);
int8_t *av_frame_get_qp_table(AVFrame *f, int *stride, int *type);
int av_frame_set_qp_table(AVFrame *f, AVBufferRef *buf, int stride, int type);
enum AVColorSpace av_frame_get_colorspace(const AVFrame *frame);
void    av_frame_set_colorspace(AVFrame *frame, enum AVColorSpace val);
enum AVColorRange av_frame_get_color_range(const AVFrame *frame);
void    av_frame_set_color_range(AVFrame *frame, enum AVColorRange val);

/**
 * Get the name of a colorspace.
 * @return a static string identifying the colorspace; can be NULL.
 */
const char *av_get_colorspace_name(enum AVColorSpace val);

/**
 * Allocate an AVFrame and set its fields to default values.  The resulting
 * struct must be freed using av_frame_free().
 *
 * @return An AVFrame filled with default values or NULL on failure.
 *
 * @note this only allocates the AVFrame itself, not the data buffers. Those
 * must be allocated through other means, e.g. with av_frame_get_buffer() or
 * manually.
 */
AVFrame *av_frame_alloc(void);

/**
 * Free the frame and any dynamically allocated objects in it,
 * e.g. extended_data. If the frame is reference counted, it will be
 * unreferenced first.
 *
 * @param frame frame to be freed. The pointer will be set to NULL.
 */
void av_frame_free(AVFrame **frame);

/**
<<<<<<< HEAD
 * Setup a new reference to the data described by a given frame.
=======
 * Set up a new reference to the data described by the source frame.
>>>>>>> a18ef7a7
 *
 * Copy frame properties from src to dst and create a new reference for each
 * AVBufferRef from src.
 *
 * If src is not reference counted, new buffers are allocated and the data is
 * copied.
 *
 * @return 0 on success, a negative AVERROR on error
 */
int av_frame_ref(AVFrame *dst, const AVFrame *src);

/**
 * Create a new frame that references the same data as src.
 *
 * This is a shortcut for av_frame_alloc()+av_frame_ref().
 *
 * @return newly created AVFrame on success, NULL on error.
 */
AVFrame *av_frame_clone(const AVFrame *src);

/**
 * Unreference all the buffers referenced by frame and reset the frame fields.
 */
void av_frame_unref(AVFrame *frame);

/**
 * Move everythnig contained in src to dst and reset src.
 */
void av_frame_move_ref(AVFrame *dst, AVFrame *src);

/**
 * Allocate new buffer(s) for audio or video data.
 *
 * The following fields must be set on frame before calling this function:
 * - format (pixel format for video, sample format for audio)
 * - width and height for video
 * - nb_samples and channel_layout for audio
 *
 * This function will fill AVFrame.data and AVFrame.buf arrays and, if
 * necessary, allocate and fill AVFrame.extended_data and AVFrame.extended_buf.
 * For planar formats, one buffer will be allocated for each plane.
 *
 * @param frame frame in which to store the new buffers.
 * @param align required buffer size alignment
 *
 * @return 0 on success, a negative AVERROR on error.
 */
int av_frame_get_buffer(AVFrame *frame, int align);

/**
 * Check if the frame data is writable.
 *
 * @return A positive value if the frame data is writable (which is true if and
 * only if each of the underlying buffers has only one reference, namely the one
 * stored in this frame). Return 0 otherwise.
 *
 * If 1 is returned the answer is valid until av_buffer_ref() is called on any
 * of the underlying AVBufferRefs (e.g. through av_frame_ref() or directly).
 *
 * @see av_frame_make_writable(), av_buffer_is_writable()
 */
int av_frame_is_writable(AVFrame *frame);

/**
 * Ensure that the frame data is writable, avoiding data copy if possible.
 *
 * Do nothing if the frame is writable, allocate new buffers and copy the data
 * if it is not.
 *
 * @return 0 on success, a negative AVERROR on error.
 *
 * @see av_frame_is_writable(), av_buffer_is_writable(),
 * av_buffer_make_writable()
 */
int av_frame_make_writable(AVFrame *frame);

/**
 * Copy the frame data from src to dst.
 *
 * This function does not allocate anything, dst must be already initialized and
 * allocated with the same parameters as src.
 *
 * This function only copies the frame data (i.e. the contents of the data /
 * extended data arrays), not any other properties.
 *
 * @return >= 0 on success, a negative AVERROR on error.
 */
int av_frame_copy(AVFrame *dst, const AVFrame *src);

/**
 * Copy only "metadata" fields from src to dst.
 *
 * Metadata for the purpose of this function are those fields that do not affect
 * the data layout in the buffers.  E.g. pts, sample rate (for audio) or sample
 * aspect ratio (for video), but not width/height or channel layout.
 * Side data is also copied.
 */
int av_frame_copy_props(AVFrame *dst, const AVFrame *src);

/**
 * Get the buffer reference a given data plane is stored in.
 *
 * @param plane index of the data plane of interest in frame->extended_data.
 *
 * @return the buffer reference that contains the plane or NULL if the input
 * frame is not valid.
 */
AVBufferRef *av_frame_get_plane_buffer(AVFrame *frame, int plane);

/**
 * Add a new side data to a frame.
 *
 * @param frame a frame to which the side data should be added
 * @param type type of the added side data
 * @param size size of the side data
 *
 * @return newly added side data on success, NULL on error
 */
AVFrameSideData *av_frame_new_side_data(AVFrame *frame,
                                        enum AVFrameSideDataType type,
                                        int size);

/**
 * @return a pointer to the side data of a given type on success, NULL if there
 * is no side data with such type in this frame.
 */
AVFrameSideData *av_frame_get_side_data(const AVFrame *frame,
                                        enum AVFrameSideDataType type);

/**
 * @}
 */

#endif /* AVUTIL_FRAME_H */<|MERGE_RESOLUTION|>--- conflicted
+++ resolved
@@ -596,11 +596,7 @@
 void av_frame_free(AVFrame **frame);
 
 /**
-<<<<<<< HEAD
- * Setup a new reference to the data described by a given frame.
-=======
  * Set up a new reference to the data described by the source frame.
->>>>>>> a18ef7a7
  *
  * Copy frame properties from src to dst and create a new reference for each
  * AVBufferRef from src.
