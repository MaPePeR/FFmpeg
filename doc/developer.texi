--- conflicted
+++ resolved
@@ -312,15 +312,11 @@
     If it depends on a parser or a library, did you add that dependency in
     configure?
 @item
-<<<<<<< HEAD
-    Did you "git add" the appropriate files before committing?
-=======
     Did you @code{git add} the appropriate files before committing?
 @item
     Did you make sure it compiles standalone, i.e. with
     @code{configure --disable-everything --enable-decoder=foo}
     (or @code{--enable-demuxer} or whatever your component is)?
->>>>>>> af1ca249
 @end enumerate
 
 
