--- conflicted
+++ resolved
@@ -13,7 +13,9 @@
 
 API changes, most recent first:
 
-<<<<<<< HEAD
+2014-09-16 - xxxxxxx - lavu 51.22.3 - cpu.h
+  Add AV_CPU_FLAG_CMOV.
+
 2012-01-24 - xxxxxxx - lavfi 2.60.100
   Add avfilter_graph_dump.
 
@@ -22,10 +24,6 @@
           buffered data within a muxer. Added AVFMT_ALLOW_FLUSH for
           muxers supporting it (av_write_frame makes sure it is called
           only for muxers with this flag).
-=======
-2014-09-16 - xxxxxxx - lavu 51.22.3 - cpu.h
-  Add AV_CPU_FLAG_CMOV.
->>>>>>> 8637f4ed
 
 2012-03-04 - 7f3f855 - lavu 51.22.1 - error.h
   Add AVERROR_UNKNOWN
