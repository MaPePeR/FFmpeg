--- conflicted
+++ resolved
@@ -1,23 +1,13 @@
-<<<<<<< HEAD
-FATE_VIDEO += fate-4xm-1
-fate-4xm-1: CMD = framecrc -i $(SAMPLES)/4xm/version1.4xm -pix_fmt rgb24 -an
-
-FATE_VIDEO += fate-4xm-2
-fate-4xm-2: CMD = framecrc -i $(SAMPLES)/4xm/version2.4xm -pix_fmt rgb24 -an
-
-FATE_VIDEO += fate-aasc
-=======
 FATE_4XM += fate-4xm-1
 fate-4xm-1: CMD = framecrc -i $(SAMPLES)/4xm/version1.4xm -pix_fmt rgb24 -an
 
 FATE_4XM += fate-4xm-2
 fate-4xm-2: CMD = framecrc -i $(SAMPLES)/4xm/version2.4xm -pix_fmt rgb24 -an
 
-FATE_TESTS += $(FATE_4XM)
+FATE_VIDEO += $(FATE_4XM)
 fate-4xm: $(FATE_4XM)
 
-FATE_TESTS += fate-aasc
->>>>>>> a85ce653
+FATE_VIDEO += fate-aasc
 fate-aasc: CMD = framecrc -i $(SAMPLES)/aasc/AASC-1.5MB.AVI -pix_fmt rgb24
 
 FATE_VIDEO += fate-alg-mm
@@ -32,13 +22,8 @@
 FATE_VIDEO += fate-armovie-escape124
 fate-armovie-escape124: CMD = framecrc -i $(SAMPLES)/rpl/ESCAPE.RPL -pix_fmt rgb24
 
-<<<<<<< HEAD
-FATE_VIDEO += fate-auravision
-fate-auravision: CMD = framecrc -i $(SAMPLES)/auravision/SOUVIDEO.AVI -an
-=======
-FATE_TESTS += fate-auravision-v1
+FATE_VIDEO += fate-auravision-v1
 fate-auravision-v1: CMD = framecrc -i $(SAMPLES)/auravision/SOUVIDEO.AVI -an
->>>>>>> a85ce653
 
 FATE_VIDEO += fate-auravision-v2
 fate-auravision-v2: CMD = framecrc -i $(SAMPLES)/auravision/salma-hayek-in-ugly-betty-partial-avi -an
@@ -49,14 +34,10 @@
 FATE_VIDEO += fate-bfi
 fate-bfi: CMD = framecrc -i $(SAMPLES)/bfi/2287.bfi -pix_fmt rgb24
 
-<<<<<<< HEAD
+FATE_VIDEO += fate-bink-video
+fate-bink-video: CMD = framecrc -i $(SAMPLES)/bink/hol2br.bik
+
 FATE_VIDEO += fate-cdgraphics
-=======
-FATE_TESTS += fate-bink-video
-fate-bink-video: CMD = framecrc -i $(SAMPLES)/bink/hol2br.bik
-
-FATE_TESTS += fate-cdgraphics
->>>>>>> a85ce653
 fate-cdgraphics: CMD = framecrc -i $(SAMPLES)/cdgraphics/BrotherJohn.cdg -pix_fmt rgb24 -t 1
 
 FATE_VIDEO += fate-cljr
@@ -68,18 +49,6 @@
 FATE_VIDEO += fate-creatureshock-avs
 fate-creatureshock-avs: CMD = framecrc -i $(SAMPLES)/creatureshock-avs/OUTATIME.AVS -pix_fmt rgb24
 
-<<<<<<< HEAD
-FATE_VIDEO += fate-cvid
-fate-cvid: CMD = framecrc -i $(SAMPLES)/cvid/laracroft-cinepak-partial.avi -an
-
-FATE_VIDEO += fate-cvid-palette
-fate-cvid-palette: CMD = framecrc -i $(SAMPLES)/cvid/catfight-cvid-pal8-partial.mov -pix_fmt rgb24 -an
-
-FATE_VIDEO += fate-cvid-grayscale
-fate-cvid-grayscale: CMD = framecrc -i $(SAMPLES)/cvid/pcitva15.avi -an
-
-FATE_VIDEO += fate-cyberia-c93
-=======
 FATE_CVID += fate-cvid-partial
 fate-cvid-partial: CMD = framecrc -i $(SAMPLES)/cvid/laracroft-cinepak-partial.avi -an
 
@@ -89,11 +58,10 @@
 FATE_CVID += fate-cvid-grayscale
 fate-cvid-grayscale: CMD = framecrc -i $(SAMPLES)/cvid/pcitva15.avi -an
 
-FATE_TESTS += $(FATE_CVID)
+FATE_VIDEO += $(FATE_CVID)
 fate-cvid: $(FATE_CVID)
 
-FATE_TESTS += fate-cyberia-c93
->>>>>>> a85ce653
+FATE_VIDEO += fate-cyberia-c93
 fate-cyberia-c93: CMD = framecrc -i $(SAMPLES)/cyberia-c93/intro1.c93 -t 3 -pix_fmt rgb24
 
 FATE_VIDEO += fate-cyuv
@@ -105,37 +73,16 @@
 FATE_VIDEO += fate-deluxepaint-anm
 fate-deluxepaint-anm: CMD = framecrc -i $(SAMPLES)/deluxepaint-anm/INTRO1.ANM -pix_fmt rgb24
 
-<<<<<<< HEAD
-FATE_VIDEO += fate-duck-tm2
-fate-duck-tm2: CMD = framecrc -i $(SAMPLES)/duck/tm20.avi
-
-FATE_VIDEO += fate-dxa-scummvm
-fate-dxa-scummvm: CMD = framecrc -i $(SAMPLES)/dxa/scummvm.dxa -pix_fmt rgb24
-
-FATE_VIDEO += fate-feeble-dxa
-fate-feeble-dxa: CMD = framecrc -i $(SAMPLES)/dxa/meetsquid.dxa -t 2 -pix_fmt rgb24
-
-FATE_VIDEO += fate-flic-af11-palette-change
-fate-flic-af11-palette-change: CMD = framecrc -i $(SAMPLES)/fli/fli-engines.fli -t 3.3 -pix_fmt rgb24
-
-FATE_VIDEO += fate-flic-af12
-fate-flic-af12: CMD = framecrc -i $(SAMPLES)/fli/jj00c2.fli -pix_fmt rgb24
-
-FATE_VIDEO += fate-flic-magiccarpet
-fate-flic-magiccarpet: CMD = framecrc -i $(SAMPLES)/fli/intel.dat -pix_fmt rgb24
-
-FATE_VIDEO += fate-frwu
-=======
 FATE_TRUEMOTION1 += fate-truemotion1-15
 fate-truemotion1-15: CMD = framecrc -i $(SAMPLES)/duck/phant2-940.duk -pix_fmt rgb24
 
 FATE_TRUEMOTION1 += fate-truemotion1-24
 fate-truemotion1-24: CMD = framecrc -i $(SAMPLES)/duck/sonic3dblast_intro-partial.avi -pix_fmt rgb24
 
-FATE_TESTS += $(FATE_TRUEMOTION1)
+FATE_VIDEO += $(FATE_TRUEMOTION1)
 fate-truemotion1: $(FATE_TRUEMOTION1)
 
-FATE_TESTS += fate-truemotion2
+FATE_VIDEO += fate-truemotion2
 fate-truemotion2: CMD = framecrc -i $(SAMPLES)/duck/tm20.avi
 
 FATE_DXA += fate-dxa-feeble
@@ -144,7 +91,7 @@
 FATE_DXA += fate-dxa-scummvm
 fate-dxa-scummvm: CMD = framecrc -i $(SAMPLES)/dxa/scummvm.dxa -pix_fmt rgb24
 
-FATE_TESTS += $(FATE_DXA)
+FATE_VIDEO += $(FATE_DXA)
 fate-dxa: $(FATE_DXA)
 
 FATE_FLIC += fate-flic-af11-palette-change
@@ -156,11 +103,10 @@
 FATE_FLIC += fate-flic-magiccarpet
 fate-flic-magiccarpet: CMD = framecrc -i $(SAMPLES)/fli/intel.dat -pix_fmt rgb24
 
-FATE_TESTS += $(FATE_FLIC)
+FATE_VIDEO += $(FATE_FLIC)
 fate-flic: $(FATE_FLIC)
 
-FATE_TESTS += fate-frwu
->>>>>>> a85ce653
+FATE_VIDEO += fate-frwu
 fate-frwu: CMD = framecrc -i $(SAMPLES)/frwu/frwu.avi
 
 FATE_VIDEO += fate-id-cin-video
@@ -169,18 +115,6 @@
 FATE_VIDEO-$(CONFIG_AVFILTER) += fate-idroq-video-encode
 fate-idroq-video-encode: CMD = md5 -f image2 -vcodec pgmyuv -i $(SAMPLES)/ffmpeg-synthetic/vsynth1/%02d.pgm -sws_flags +bitexact -vf pad=512:512:80:112 -f RoQ -t 0.2
 
-<<<<<<< HEAD
-FATE_VIDEO += fate-iff-byterun1
-fate-iff-byterun1: CMD = framecrc -i $(SAMPLES)/iff/ASH.LBM -pix_fmt rgb24
-
-FATE_VIDEO += fate-iff-fibonacci
-fate-iff-fibonacci: CMD = md5 -i $(SAMPLES)/iff/dasboot-in-compressed -f s16le
-
-FATE_VIDEO += fate-iff-ilbm
-fate-iff-ilbm: CMD = framecrc -i $(SAMPLES)/iff/lms-matriks.ilbm -pix_fmt rgb24
-
-FATE_VIDEO += fate-kmvc
-=======
 FATE_IFF += fate-iff-byterun1
 fate-iff-byterun1: CMD = framecrc -i $(SAMPLES)/iff/ASH.LBM -pix_fmt rgb24
 
@@ -190,11 +124,10 @@
 FATE_IFF += fate-iff-ilbm
 fate-iff-ilbm: CMD = framecrc -i $(SAMPLES)/iff/lms-matriks.ilbm -pix_fmt rgb24
 
-FATE_TESTS += $(FATE_IFF)
+FATE_VIDEO += $(FATE_IFF)
 fate-iff: $(FATE_IFF)
 
-FATE_TESTS += fate-kmvc
->>>>>>> a85ce653
+FATE_VIDEO += fate-kmvc
 fate-kmvc: CMD = framecrc -i $(SAMPLES)/KMVC/LOGO1.AVI -an -t 3 -pix_fmt rgb24
 
 FATE_VIDEO += fate-mimic
@@ -239,32 +172,16 @@
 FATE_VIDEO += fate-tmv
 fate-tmv: CMD = framecrc -i $(SAMPLES)/tmv/pop-partial.tmv -pix_fmt rgb24
 
-<<<<<<< HEAD
-FATE_VIDEO += fate-truemotion1-15
-fate-truemotion1-15: CMD = framecrc -i $(SAMPLES)/duck/phant2-940.duk -pix_fmt rgb24
-
-FATE_VIDEO += fate-truemotion1-24
-fate-truemotion1-24: CMD = framecrc -i $(SAMPLES)/duck/sonic3dblast_intro-partial.avi -pix_fmt rgb24
-
-FATE_VIDEO += fate-txd-16bpp
-fate-txd-16bpp: CMD = framecrc -i $(SAMPLES)/txd/misc.txd -pix_fmt bgra -an
-
-FATE_VIDEO += fate-txd-pal8
-fate-txd-pal8: CMD = framecrc -i $(SAMPLES)/txd/outro.txd -pix_fmt rgb24 -an
-
-FATE_VIDEO += fate-ulti
-=======
 FATE_TXD += fate-txd-16bpp
 fate-txd-16bpp: CMD = framecrc -i $(SAMPLES)/txd/misc.txd -pix_fmt bgra -an
 
 FATE_TXD += fate-txd-pal8
 fate-txd-pal8: CMD = framecrc -i $(SAMPLES)/txd/outro.txd -pix_fmt rgb24 -an
 
-FATE_TESTS += $(FATE_TXD)
+FATE_VIDEO += $(FATE_TXD)
 fate-txd: $(FATE_TXD)
 
-FATE_TESTS += fate-ulti
->>>>>>> a85ce653
+FATE_VIDEO += fate-ulti
 fate-ulti: CMD = framecrc -i $(SAMPLES)/ulti/hit12w.avi -an
 
 FATE_VIDEO += fate-v210
@@ -280,13 +197,8 @@
 FATE_VIDEO += fate-vcr1
 fate-vcr1: CMD = framecrc -i $(SAMPLES)/vcr1/VCR1test.avi -an
 
-<<<<<<< HEAD
-FATE_VIDEO += fate-video-xl
-fate-video-xl: CMD = framecrc -i $(SAMPLES)/vixl/pig-vixl.avi
-=======
-FATE_TESTS += fate-videoxl
+FATE_VIDEO += fate-videoxl
 fate-videoxl: CMD = framecrc -i $(SAMPLES)/vixl/pig-vixl.avi
->>>>>>> a85ce653
 
 FATE_VIDEO += fate-vqa-cc
 fate-vqa-cc: CMD = framecrc -i $(SAMPLES)/vqa/cc-demo1-partial.vqa -pix_fmt rgb24
