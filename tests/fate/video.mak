--- conflicted
+++ resolved
@@ -254,14 +254,10 @@
 fate-v410enc: tests/vsynth1/00.pgm
 fate-v410enc: CMD = md5 -f image2 -vcodec pgmyuv -i $(TARGET_PATH)/tests/vsynth1/%02d.pgm -flags +bitexact -vcodec v410 -f avi
 
-<<<<<<< HEAD
+FATE_VIDEO-$(call DEMDEC, SIFF, VB) += fate-vb
+fate-vb: CMD = framecrc -i $(SAMPLES)/SIFF/INTRO_B.VB -t 3 -pix_fmt rgb24 -an
+
 FATE_VIDEO-$(call DEMDEC, AVI, VCR1) += fate-vcr1
-=======
-FATE_SAMPLES_AVCONV-$(call DEMDEC, SIFF, VB) += fate-vb
-fate-vb: CMD = framecrc -i $(SAMPLES)/SIFF/INTRO_B.VB -t 3 -pix_fmt rgb24 -an
-
-FATE_SAMPLES_AVCONV-$(call DEMDEC, AVI, VCR1) += fate-vcr1
->>>>>>> ec86ba57
 fate-vcr1: CMD = framecrc -i $(SAMPLES)/vcr1/VCR1test.avi -an
 
 FATE_VIDEO-$(call DEMDEC, AVI, XL) += fate-videoxl
