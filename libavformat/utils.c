--- conflicted
+++ resolved
@@ -112,7 +112,11 @@
 MAKE_ACCESSORS(AVFormatContext, format, int, metadata_header_padding)
 MAKE_ACCESSORS(AVFormatContext, format, void *, opaque)
 MAKE_ACCESSORS(AVFormatContext, format, av_format_control_message, control_message_cb)
+#if FF_API_OLD_OPEN_CALLBACKS
+FF_DISABLE_DEPRECATION_WARNINGS
 MAKE_ACCESSORS(AVFormatContext, format, AVOpenCallback, open_cb)
+FF_ENABLE_DEPRECATION_WARNINGS
+#endif
 
 int64_t av_stream_get_end_pts(const AVStream *st)
 {
@@ -356,9 +360,7 @@
         (!s->iformat && (s->iformat = av_probe_input_format2(&pd, 0, &score))))
         return score;
 
-    if ((ret = ffio_open_whitelist(&s->pb, filename, AVIO_FLAG_READ | s->avio_flags,
-                                   &s->interrupt_callback, options,
-                                   s->protocol_whitelist)) < 0)
+    if ((ret = s->io_open(s, &s->pb, filename, AVIO_FLAG_READ | s->avio_flags, options)) < 0)
         return ret;
 
     if (s->iformat)
@@ -4672,7 +4674,6 @@
     return data;
 }
 
-<<<<<<< HEAD
 int ff_stream_add_bitstream_filter(AVStream *st, const char *name, const char *args)
 {
     AVBitStreamFilterContext *bsfc = NULL;
@@ -4742,11 +4743,11 @@
         bsfc = bsfc->next;
     }
     return ret;
-=======
+}
+
 void ff_format_io_close(AVFormatContext *s, AVIOContext **pb)
 {
     if (*pb)
         s->io_close(s, *pb);
     *pb = NULL;
->>>>>>> 9f61abc8
 }