/*
 * MOV demuxer
 * Copyright (c) 2001 Fabrice Bellard
 * Copyright (c) 2009 Baptiste Coudurier <baptiste dot coudurier at gmail dot com>
 *
 * first version by Francois Revol <revol@free.fr>
 * seek function by Gael Chardon <gael.dev@4now.net>
 *
 * This file is part of FFmpeg.
 *
 * FFmpeg is free software; you can redistribute it and/or
 * modify it under the terms of the GNU Lesser General Public
 * License as published by the Free Software Foundation; either
 * version 2.1 of the License, or (at your option) any later version.
 *
 * FFmpeg is distributed in the hope that it will be useful,
 * but WITHOUT ANY WARRANTY; without even the implied warranty of
 * MERCHANTABILITY or FITNESS FOR A PARTICULAR PURPOSE.  See the GNU
 * Lesser General Public License for more details.
 *
 * You should have received a copy of the GNU Lesser General Public
 * License along with FFmpeg; if not, write to the Free Software
 * Foundation, Inc., 51 Franklin Street, Fifth Floor, Boston, MA 02110-1301 USA
 */

#include <limits.h>

//#define MOV_EXPORT_ALL_METADATA

#include "libavutil/attributes.h"
#include "libavutil/channel_layout.h"
#include "libavutil/intreadwrite.h"
#include "libavutil/intfloat.h"
#include "libavutil/mathematics.h"
#include "libavutil/avstring.h"
#include "libavutil/dict.h"
#include "libavutil/opt.h"
#include "libavutil/timecode.h"
#include "libavcodec/ac3tab.h"
#include "avformat.h"
#include "internal.h"
#include "avio_internal.h"
#include "riff.h"
#include "isom.h"
#include "libavcodec/get_bits.h"
#include "id3v1.h"
#include "mov_chan.h"

#if CONFIG_ZLIB
#include <zlib.h>
#endif

#include "qtpalette.h"


#undef NDEBUG
#include <assert.h>

/* those functions parse an atom */
/* links atom IDs to parse functions */
typedef struct MOVParseTableEntry {
    uint32_t type;
    int (*parse)(MOVContext *ctx, AVIOContext *pb, MOVAtom atom);
} MOVParseTableEntry;

static int mov_read_default(MOVContext *c, AVIOContext *pb, MOVAtom atom);

static int mov_metadata_track_or_disc_number(MOVContext *c, AVIOContext *pb,
                                             unsigned len, const char *key)
{
    char buf[16];

    short current, total = 0;
    avio_rb16(pb); // unknown
    current = avio_rb16(pb);
    if (len >= 6)
        total = avio_rb16(pb);
    if (!total)
        snprintf(buf, sizeof(buf), "%d", current);
    else
        snprintf(buf, sizeof(buf), "%d/%d", current, total);
    av_dict_set(&c->fc->metadata, key, buf, 0);

    return 0;
}

static int mov_metadata_int8_bypass_padding(MOVContext *c, AVIOContext *pb,
                                            unsigned len, const char *key)
{
    char buf[16];

    /* bypass padding bytes */
    avio_r8(pb);
    avio_r8(pb);
    avio_r8(pb);

    snprintf(buf, sizeof(buf), "%d", avio_r8(pb));
    av_dict_set(&c->fc->metadata, key, buf, 0);

    return 0;
}

static int mov_metadata_int8_no_padding(MOVContext *c, AVIOContext *pb,
                                        unsigned len, const char *key)
{
    char buf[16];

    snprintf(buf, sizeof(buf), "%d", avio_r8(pb));
    av_dict_set(&c->fc->metadata, key, buf, 0);

    return 0;
}

static int mov_metadata_gnre(MOVContext *c, AVIOContext *pb,
                             unsigned len, const char *key)
{
    short genre;
    char buf[20];

    avio_r8(pb); // unknown

    genre = avio_r8(pb);
    if (genre < 1 || genre > ID3v1_GENRE_MAX)
        return 0;
    snprintf(buf, sizeof(buf), "%s", ff_id3v1_genre_str[genre-1]);
    av_dict_set(&c->fc->metadata, key, buf, 0);

    return 0;
}

static int mov_read_custom_metadata(MOVContext *c, AVIOContext *pb, MOVAtom atom)
{
    char key[1024]={0}, data[1024]={0};
    int i;
    AVStream *st;
    MOVStreamContext *sc;

    if (c->fc->nb_streams < 1)
        return 0;
    st = c->fc->streams[c->fc->nb_streams-1];
    sc = st->priv_data;

    if (atom.size <= 8) return 0;

    for (i = 0; i < 3; i++) { // Parse up to three sub-atoms looking for name and data.
        int data_size = avio_rb32(pb);
        int tag = avio_rl32(pb);
        int str_size = 0, skip_size = 0;
        char *target = NULL;

        switch (tag) {
        case MKTAG('n','a','m','e'):
            avio_rb32(pb); // version/flags
            str_size = skip_size = data_size - 12;
            atom.size -= 12;
            target = key;
            break;
        case MKTAG('d','a','t','a'):
            avio_rb32(pb); // version/flags
            avio_rb32(pb); // reserved (zero)
            str_size = skip_size = data_size - 16;
            atom.size -= 16;
            target = data;
            break;
        default:
            skip_size = data_size - 8;
            str_size = 0;
            break;
        }

        if (target) {
            str_size = FFMIN3(sizeof(data)-1, str_size, atom.size);
            avio_read(pb, target, str_size);
            target[str_size] = 0;
        }
        atom.size -= skip_size;

        // If we didn't read the full data chunk for the sub-atom, skip to the end of it.
        if (skip_size > str_size) avio_skip(pb, skip_size - str_size);
    }

    if (*key && *data) {
        if (strcmp(key, "iTunSMPB") == 0) {
            int priming, remainder, samples;
            if(sscanf(data, "%*X %X %X %X", &priming, &remainder, &samples) == 3){
                if(priming>0 && priming<16384)
                    sc->start_pad = priming;
                return 1;
            }
        }
        if (strcmp(key, "cdec") == 0) {
//             av_dict_set(&st->metadata, key, data, 0);
            return 1;
        }
    }
    return 0;
}

static const uint32_t mac_to_unicode[128] = {
    0x00C4,0x00C5,0x00C7,0x00C9,0x00D1,0x00D6,0x00DC,0x00E1,
    0x00E0,0x00E2,0x00E4,0x00E3,0x00E5,0x00E7,0x00E9,0x00E8,
    0x00EA,0x00EB,0x00ED,0x00EC,0x00EE,0x00EF,0x00F1,0x00F3,
    0x00F2,0x00F4,0x00F6,0x00F5,0x00FA,0x00F9,0x00FB,0x00FC,
    0x2020,0x00B0,0x00A2,0x00A3,0x00A7,0x2022,0x00B6,0x00DF,
    0x00AE,0x00A9,0x2122,0x00B4,0x00A8,0x2260,0x00C6,0x00D8,
    0x221E,0x00B1,0x2264,0x2265,0x00A5,0x00B5,0x2202,0x2211,
    0x220F,0x03C0,0x222B,0x00AA,0x00BA,0x03A9,0x00E6,0x00F8,
    0x00BF,0x00A1,0x00AC,0x221A,0x0192,0x2248,0x2206,0x00AB,
    0x00BB,0x2026,0x00A0,0x00C0,0x00C3,0x00D5,0x0152,0x0153,
    0x2013,0x2014,0x201C,0x201D,0x2018,0x2019,0x00F7,0x25CA,
    0x00FF,0x0178,0x2044,0x20AC,0x2039,0x203A,0xFB01,0xFB02,
    0x2021,0x00B7,0x201A,0x201E,0x2030,0x00C2,0x00CA,0x00C1,
    0x00CB,0x00C8,0x00CD,0x00CE,0x00CF,0x00CC,0x00D3,0x00D4,
    0xF8FF,0x00D2,0x00DA,0x00DB,0x00D9,0x0131,0x02C6,0x02DC,
    0x00AF,0x02D8,0x02D9,0x02DA,0x00B8,0x02DD,0x02DB,0x02C7,
};

static int mov_read_mac_string(MOVContext *c, AVIOContext *pb, int len,
                               char *dst, int dstlen)
{
    char *p = dst;
    char *end = dst+dstlen-1;
    int i;

    for (i = 0; i < len; i++) {
        uint8_t t, c = avio_r8(pb);
        if (c < 0x80 && p < end)
            *p++ = c;
        else if (p < end)
            PUT_UTF8(mac_to_unicode[c-0x80], t, if (p < end) *p++ = t;);
    }
    *p = 0;
    return p - dst;
}

static int mov_read_covr(MOVContext *c, AVIOContext *pb, int type, int len)
{
    AVPacket pkt;
    AVStream *st;
    MOVStreamContext *sc;
    enum AVCodecID id;
    int ret;

    switch (type) {
    case 0xd:  id = AV_CODEC_ID_MJPEG; break;
    case 0xe:  id = AV_CODEC_ID_PNG;   break;
    case 0x1b: id = AV_CODEC_ID_BMP;   break;
    default:
        av_log(c->fc, AV_LOG_WARNING, "Unknown cover type: 0x%x.\n", type);
        avio_skip(pb, len);
        return 0;
    }

    st = avformat_new_stream(c->fc, NULL);
    if (!st)
        return AVERROR(ENOMEM);
    sc = av_mallocz(sizeof(*sc));
    if (!sc)
        return AVERROR(ENOMEM);
    st->priv_data = sc;

    ret = av_get_packet(pb, &pkt, len);
    if (ret < 0)
        return ret;

    st->disposition              |= AV_DISPOSITION_ATTACHED_PIC;

    st->attached_pic              = pkt;
    st->attached_pic.stream_index = st->index;
    st->attached_pic.flags       |= AV_PKT_FLAG_KEY;

    st->codec->codec_type = AVMEDIA_TYPE_VIDEO;
    st->codec->codec_id   = id;

    return 0;
}

static int mov_metadata_raw(MOVContext *c, AVIOContext *pb,
                            unsigned len, const char *key)
{
    char *value = av_malloc(len + 1);
    if (!value)
        return AVERROR(ENOMEM);
    avio_read(pb, value, len);
    value[len] = 0;
    return av_dict_set(&c->fc->metadata, key, value, AV_DICT_DONT_STRDUP_VAL);
}

static int mov_read_udta_string(MOVContext *c, AVIOContext *pb, MOVAtom atom)
{
#ifdef MOV_EXPORT_ALL_METADATA
    char tmp_key[5];
#endif
    char str[1024], key2[16], language[4] = {0};
    const char *key = NULL;
    uint16_t langcode = 0;
    uint32_t data_type = 0, str_size;
    int (*parse)(MOVContext*, AVIOContext*, unsigned, const char*) = NULL;

    if (c->itunes_metadata && atom.type == MKTAG('-','-','-','-'))
        return mov_read_custom_metadata(c, pb, atom);

    switch (atom.type) {
    case MKTAG(0xa9,'n','a','m'): key = "title";     break;
    case MKTAG(0xa9,'a','u','t'):
    case MKTAG(0xa9,'A','R','T'): key = "artist";    break;
    case MKTAG( 'a','A','R','T'): key = "album_artist";    break;
    case MKTAG(0xa9,'w','r','t'): key = "composer";  break;
    case MKTAG( 'c','p','r','t'):
    case MKTAG(0xa9,'c','p','y'): key = "copyright"; break;
    case MKTAG(0xa9,'g','r','p'): key = "grouping"; break;
    case MKTAG(0xa9,'l','y','r'): key = "lyrics"; break;
    case MKTAG(0xa9,'c','m','t'):
    case MKTAG(0xa9,'i','n','f'): key = "comment";   break;
    case MKTAG(0xa9,'a','l','b'): key = "album";     break;
    case MKTAG(0xa9,'d','a','y'): key = "date";      break;
    case MKTAG(0xa9,'g','e','n'): key = "genre";     break;
    case MKTAG( 'g','n','r','e'): key = "genre";
        parse = mov_metadata_gnre; break;
    case MKTAG(0xa9,'t','o','o'):
    case MKTAG(0xa9,'s','w','r'): key = "encoder";   break;
    case MKTAG(0xa9,'e','n','c'): key = "encoder";   break;
    case MKTAG(0xa9,'m','a','k'): key = "make";      break;
    case MKTAG(0xa9,'m','o','d'): key = "model";     break;
    case MKTAG(0xa9,'x','y','z'): key = "location";  break;
    case MKTAG( 'd','e','s','c'): key = "description";break;
    case MKTAG( 'l','d','e','s'): key = "synopsis";  break;
    case MKTAG( 't','v','s','h'): key = "show";      break;
    case MKTAG( 't','v','e','n'): key = "episode_id";break;
    case MKTAG( 't','v','n','n'): key = "network";   break;
    case MKTAG( 't','r','k','n'): key = "track";
        parse = mov_metadata_track_or_disc_number; break;
    case MKTAG( 'd','i','s','k'): key = "disc";
        parse = mov_metadata_track_or_disc_number; break;
    case MKTAG( 't','v','e','s'): key = "episode_sort";
        parse = mov_metadata_int8_bypass_padding; break;
    case MKTAG( 't','v','s','n'): key = "season_number";
        parse = mov_metadata_int8_bypass_padding; break;
    case MKTAG( 's','t','i','k'): key = "media_type";
        parse = mov_metadata_int8_no_padding; break;
    case MKTAG( 'h','d','v','d'): key = "hd_video";
        parse = mov_metadata_int8_no_padding; break;
    case MKTAG( 'p','g','a','p'): key = "gapless_playback";
        parse = mov_metadata_int8_no_padding; break;
    case MKTAG( '@','P','R','M'):
        return mov_metadata_raw(c, pb, atom.size, "premiere_version");
    case MKTAG( '@','P','R','Q'):
        return mov_metadata_raw(c, pb, atom.size, "quicktime_version");
    }

    if (c->itunes_metadata && atom.size > 8) {
        int data_size = avio_rb32(pb);
        int tag = avio_rl32(pb);
        if (tag == MKTAG('d','a','t','a')) {
            data_type = avio_rb32(pb); // type
            avio_rb32(pb); // unknown
            str_size = data_size - 16;
            atom.size -= 16;

            if (atom.type == MKTAG('c', 'o', 'v', 'r')) {
                int ret = mov_read_covr(c, pb, data_type, str_size);
                if (ret < 0) {
                    av_log(c->fc, AV_LOG_ERROR, "Error parsing cover art.\n");
                    return ret;
                }
            }
        } else return 0;
    } else if (atom.size > 4 && key && !c->itunes_metadata) {
        str_size = avio_rb16(pb); // string length
        langcode = avio_rb16(pb);
        ff_mov_lang_to_iso639(langcode, language);
        atom.size -= 4;
    } else
        str_size = atom.size;

#ifdef MOV_EXPORT_ALL_METADATA
    if (!key) {
        snprintf(tmp_key, 5, "%.4s", (char*)&atom.type);
        key = tmp_key;
    }
#endif

    if (!key)
        return 0;
    if (atom.size < 0)
        return AVERROR_INVALIDDATA;

    str_size = FFMIN3(sizeof(str)-1, str_size, atom.size);

    if (parse)
        parse(c, pb, str_size, key);
    else {
        if (data_type == 3 || (data_type == 0 && (langcode < 0x400 || langcode == 0x7fff))) { // MAC Encoded
            mov_read_mac_string(c, pb, str_size, str, sizeof(str));
        } else {
            avio_read(pb, str, str_size);
            str[str_size] = 0;
        }
        av_dict_set(&c->fc->metadata, key, str, 0);
        if (*language && strcmp(language, "und")) {
            snprintf(key2, sizeof(key2), "%s-%s", key, language);
            av_dict_set(&c->fc->metadata, key2, str, 0);
        }
    }
    av_dlog(c->fc, "lang \"%3s\" ", language);
    av_dlog(c->fc, "tag \"%s\" value \"%s\" atom \"%.4s\" %d %"PRId64"\n",
            key, str, (char*)&atom.type, str_size, atom.size);

    return 0;
}

static int mov_read_chpl(MOVContext *c, AVIOContext *pb, MOVAtom atom)
{
    int64_t start;
    int i, nb_chapters, str_len, version;
    char str[256+1];

    if ((atom.size -= 5) < 0)
        return 0;

    version = avio_r8(pb);
    avio_rb24(pb);
    if (version)
        avio_rb32(pb); // ???
    nb_chapters = avio_r8(pb);

    for (i = 0; i < nb_chapters; i++) {
        if (atom.size < 9)
            return 0;

        start = avio_rb64(pb);
        str_len = avio_r8(pb);

        if ((atom.size -= 9+str_len) < 0)
            return 0;

        avio_read(pb, str, str_len);
        str[str_len] = 0;
        avpriv_new_chapter(c->fc, i, (AVRational){1,10000000}, start, AV_NOPTS_VALUE, str);
    }
    return 0;
}

#define MIN_DATA_ENTRY_BOX_SIZE 12
static int mov_read_dref(MOVContext *c, AVIOContext *pb, MOVAtom atom)
{
    AVStream *st;
    MOVStreamContext *sc;
    int entries, i, j;

    if (c->fc->nb_streams < 1)
        return 0;
    st = c->fc->streams[c->fc->nb_streams-1];
    sc = st->priv_data;

    avio_rb32(pb); // version + flags
    entries = avio_rb32(pb);
    if (entries >  (atom.size - 1) / MIN_DATA_ENTRY_BOX_SIZE + 1 ||
        entries >= UINT_MAX / sizeof(*sc->drefs))
        return AVERROR_INVALIDDATA;
    av_free(sc->drefs);
    sc->drefs_count = 0;
    sc->drefs = av_mallocz(entries * sizeof(*sc->drefs));
    if (!sc->drefs)
        return AVERROR(ENOMEM);
    sc->drefs_count = entries;

    for (i = 0; i < sc->drefs_count; i++) {
        MOVDref *dref = &sc->drefs[i];
        uint32_t size = avio_rb32(pb);
        int64_t next = avio_tell(pb) + size - 4;

        if (size < 12)
            return AVERROR_INVALIDDATA;

        dref->type = avio_rl32(pb);
        avio_rb32(pb); // version + flags
        av_dlog(c->fc, "type %.4s size %d\n", (char*)&dref->type, size);

        if (dref->type == MKTAG('a','l','i','s') && size > 150) {
            /* macintosh alias record */
            uint16_t volume_len, len;
            int16_t type;

            avio_skip(pb, 10);

            volume_len = avio_r8(pb);
            volume_len = FFMIN(volume_len, 27);
            avio_read(pb, dref->volume, 27);
            dref->volume[volume_len] = 0;
            av_log(c->fc, AV_LOG_DEBUG, "volume %s, len %d\n", dref->volume, volume_len);

            avio_skip(pb, 12);

            len = avio_r8(pb);
            len = FFMIN(len, 63);
            avio_read(pb, dref->filename, 63);
            dref->filename[len] = 0;
            av_log(c->fc, AV_LOG_DEBUG, "filename %s, len %d\n", dref->filename, len);

            avio_skip(pb, 16);

            /* read next level up_from_alias/down_to_target */
            dref->nlvl_from = avio_rb16(pb);
            dref->nlvl_to   = avio_rb16(pb);
            av_log(c->fc, AV_LOG_DEBUG, "nlvl from %d, nlvl to %d\n",
                   dref->nlvl_from, dref->nlvl_to);

            avio_skip(pb, 16);

            for (type = 0; type != -1 && avio_tell(pb) < next; ) {
                if(url_feof(pb))
                    return AVERROR_EOF;
                type = avio_rb16(pb);
                len = avio_rb16(pb);
                av_log(c->fc, AV_LOG_DEBUG, "type %d, len %d\n", type, len);
                if (len&1)
                    len += 1;
                if (type == 2) { // absolute path
                    av_free(dref->path);
                    dref->path = av_mallocz(len+1);
                    if (!dref->path)
                        return AVERROR(ENOMEM);
                    avio_read(pb, dref->path, len);
                    if (len > volume_len && !strncmp(dref->path, dref->volume, volume_len)) {
                        len -= volume_len;
                        memmove(dref->path, dref->path+volume_len, len);
                        dref->path[len] = 0;
                    }
                    for (j = 0; j < len; j++)
                        if (dref->path[j] == ':')
                            dref->path[j] = '/';
                    av_log(c->fc, AV_LOG_DEBUG, "path %s\n", dref->path);
                } else if (type == 0) { // directory name
                    av_free(dref->dir);
                    dref->dir = av_malloc(len+1);
                    if (!dref->dir)
                        return AVERROR(ENOMEM);
                    avio_read(pb, dref->dir, len);
                    dref->dir[len] = 0;
                    for (j = 0; j < len; j++)
                        if (dref->dir[j] == ':')
                            dref->dir[j] = '/';
                    av_log(c->fc, AV_LOG_DEBUG, "dir %s\n", dref->dir);
                } else
                    avio_skip(pb, len);
            }
        }
        avio_seek(pb, next, SEEK_SET);
    }
    return 0;
}

static int mov_read_hdlr(MOVContext *c, AVIOContext *pb, MOVAtom atom)
{
    AVStream *st;
    uint32_t type;
    uint32_t av_unused ctype;
    int title_size;
    char *title_str;

    if (c->fc->nb_streams < 1) // meta before first trak
        return 0;

    st = c->fc->streams[c->fc->nb_streams-1];

    avio_r8(pb); /* version */
    avio_rb24(pb); /* flags */

    /* component type */
    ctype = avio_rl32(pb);
    type = avio_rl32(pb); /* component subtype */

    av_dlog(c->fc, "ctype= %.4s (0x%08x)\n", (char*)&ctype, ctype);
    av_dlog(c->fc, "stype= %.4s\n", (char*)&type);

    if     (type == MKTAG('v','i','d','e'))
        st->codec->codec_type = AVMEDIA_TYPE_VIDEO;
    else if (type == MKTAG('s','o','u','n'))
        st->codec->codec_type = AVMEDIA_TYPE_AUDIO;
    else if (type == MKTAG('m','1','a',' '))
        st->codec->codec_id = AV_CODEC_ID_MP2;
    else if ((type == MKTAG('s','u','b','p')) || (type == MKTAG('c','l','c','p')))
        st->codec->codec_type = AVMEDIA_TYPE_SUBTITLE;

    avio_rb32(pb); /* component  manufacture */
    avio_rb32(pb); /* component flags */
    avio_rb32(pb); /* component flags mask */

    title_size = atom.size - 24;
    if (title_size > 0) {
        title_str = av_malloc(title_size + 1); /* Add null terminator */
        if (!title_str)
            return AVERROR(ENOMEM);
        avio_read(pb, title_str, title_size);
        title_str[title_size] = 0;
        if (title_str[0])
            av_dict_set(&st->metadata, "handler_name", title_str +
                        (!c->isom && title_str[0] == title_size - 1), 0);
        av_freep(&title_str);
    }

    return 0;
}

int ff_mov_read_esds(AVFormatContext *fc, AVIOContext *pb, MOVAtom atom)
{
    AVStream *st;
    int tag;

    if (fc->nb_streams < 1)
        return 0;
    st = fc->streams[fc->nb_streams-1];

    avio_rb32(pb); /* version + flags */
    ff_mp4_read_descr(fc, pb, &tag);
    if (tag == MP4ESDescrTag) {
        ff_mp4_parse_es_descr(pb, NULL);
    } else
        avio_rb16(pb); /* ID */

    ff_mp4_read_descr(fc, pb, &tag);
    if (tag == MP4DecConfigDescrTag)
        ff_mp4_read_dec_config_descr(fc, st, pb);
    return 0;
}

static int mov_read_esds(MOVContext *c, AVIOContext *pb, MOVAtom atom)
{
    return ff_mov_read_esds(c->fc, pb, atom);
}

static int mov_read_dac3(MOVContext *c, AVIOContext *pb, MOVAtom atom)
{
    AVStream *st;
    int ac3info, acmod, lfeon, bsmod;

    if (c->fc->nb_streams < 1)
        return 0;
    st = c->fc->streams[c->fc->nb_streams-1];

    ac3info = avio_rb24(pb);
    bsmod = (ac3info >> 14) & 0x7;
    acmod = (ac3info >> 11) & 0x7;
    lfeon = (ac3info >> 10) & 0x1;
    st->codec->channels = ((int[]){2,1,2,3,3,4,4,5})[acmod] + lfeon;
    st->codec->channel_layout = avpriv_ac3_channel_layout_tab[acmod];
    if (lfeon)
        st->codec->channel_layout |= AV_CH_LOW_FREQUENCY;
    st->codec->audio_service_type = bsmod;
    if (st->codec->channels > 1 && bsmod == 0x7)
        st->codec->audio_service_type = AV_AUDIO_SERVICE_TYPE_KARAOKE;

    return 0;
}

static int mov_read_dec3(MOVContext *c, AVIOContext *pb, MOVAtom atom)
{
    AVStream *st;
    int eac3info, acmod, lfeon, bsmod;

    if (c->fc->nb_streams < 1)
        return 0;
    st = c->fc->streams[c->fc->nb_streams-1];

    /* No need to parse fields for additional independent substreams and its
     * associated dependent substreams since libavcodec's E-AC-3 decoder
     * does not support them yet. */
    avio_rb16(pb); /* data_rate and num_ind_sub */
    eac3info = avio_rb24(pb);
    bsmod = (eac3info >> 12) & 0x1f;
    acmod = (eac3info >>  9) & 0x7;
    lfeon = (eac3info >>  8) & 0x1;
    st->codec->channel_layout = avpriv_ac3_channel_layout_tab[acmod];
    if (lfeon)
        st->codec->channel_layout |= AV_CH_LOW_FREQUENCY;
    st->codec->channels = av_get_channel_layout_nb_channels(st->codec->channel_layout);
    st->codec->audio_service_type = bsmod;
    if (st->codec->channels > 1 && bsmod == 0x7)
        st->codec->audio_service_type = AV_AUDIO_SERVICE_TYPE_KARAOKE;

    return 0;
}

static int mov_read_chan(MOVContext *c, AVIOContext *pb, MOVAtom atom)
{
    AVStream *st;

    if (c->fc->nb_streams < 1)
        return 0;
    st = c->fc->streams[c->fc->nb_streams-1];

    if (atom.size < 16)
        return 0;

    /* skip version and flags */
    avio_skip(pb, 4);

    ff_mov_read_chan(c->fc, pb, st, atom.size - 4);

    return 0;
}

static int mov_read_wfex(MOVContext *c, AVIOContext *pb, MOVAtom atom)
{
    AVStream *st;

    if (c->fc->nb_streams < 1)
        return 0;
    st = c->fc->streams[c->fc->nb_streams-1];

    if (ff_get_wav_header(pb, st->codec, atom.size) < 0) {
        av_log(c->fc, AV_LOG_WARNING, "get_wav_header failed\n");
    }

    return 0;
}

static int mov_read_pasp(MOVContext *c, AVIOContext *pb, MOVAtom atom)
{
    const int num = avio_rb32(pb);
    const int den = avio_rb32(pb);
    AVStream *st;

    if (c->fc->nb_streams < 1)
        return 0;
    st = c->fc->streams[c->fc->nb_streams-1];

    if ((st->sample_aspect_ratio.den != 1 || st->sample_aspect_ratio.num) && // default
        (den != st->sample_aspect_ratio.den || num != st->sample_aspect_ratio.num)) {
        av_log(c->fc, AV_LOG_WARNING,
               "sample aspect ratio already set to %d:%d, ignoring 'pasp' atom (%d:%d)\n",
               st->sample_aspect_ratio.num, st->sample_aspect_ratio.den,
               num, den);
    } else if (den != 0) {
        st->sample_aspect_ratio.num = num;
        st->sample_aspect_ratio.den = den;
    }
    return 0;
}

/* this atom contains actual media data */
static int mov_read_mdat(MOVContext *c, AVIOContext *pb, MOVAtom atom)
{
    if (atom.size == 0) /* wrong one (MP4) */
        return 0;
    c->found_mdat=1;
    return 0; /* now go for moov */
}

/* read major brand, minor version and compatible brands and store them as metadata */
static int mov_read_ftyp(MOVContext *c, AVIOContext *pb, MOVAtom atom)
{
    uint32_t minor_ver;
    int comp_brand_size;
    char minor_ver_str[11]; /* 32 bit integer -> 10 digits + null */
    char* comp_brands_str;
    uint8_t type[5] = {0};

    avio_read(pb, type, 4);
    if (strcmp(type, "qt  "))
        c->isom = 1;
    av_log(c->fc, AV_LOG_DEBUG, "ISO: File Type Major Brand: %.4s\n",(char *)&type);
    av_dict_set(&c->fc->metadata, "major_brand", type, 0);
    minor_ver = avio_rb32(pb); /* minor version */
    snprintf(minor_ver_str, sizeof(minor_ver_str), "%d", minor_ver);
    av_dict_set(&c->fc->metadata, "minor_version", minor_ver_str, 0);

    comp_brand_size = atom.size - 8;
    if (comp_brand_size < 0)
        return AVERROR_INVALIDDATA;
    comp_brands_str = av_malloc(comp_brand_size + 1); /* Add null terminator */
    if (!comp_brands_str)
        return AVERROR(ENOMEM);
    avio_read(pb, comp_brands_str, comp_brand_size);
    comp_brands_str[comp_brand_size] = 0;
    av_dict_set(&c->fc->metadata, "compatible_brands", comp_brands_str, 0);
    av_freep(&comp_brands_str);

    return 0;
}

/* this atom should contain all header atoms */
static int mov_read_moov(MOVContext *c, AVIOContext *pb, MOVAtom atom)
{
    int ret;

    if (c->found_moov) {
        av_log(c->fc, AV_LOG_WARNING, "Found duplicated MOOV Atom. Skipped it\n");
        avio_skip(pb, atom.size);
        return 0;
    }

    if ((ret = mov_read_default(c, pb, atom)) < 0)
        return ret;
    /* we parsed the 'moov' atom, we can terminate the parsing as soon as we find the 'mdat' */
    /* so we don't parse the whole file if over a network */
    c->found_moov=1;
    return 0; /* now go for mdat */
}

static int mov_read_moof(MOVContext *c, AVIOContext *pb, MOVAtom atom)
{
    c->fragment.moof_offset = avio_tell(pb) - 8;
    av_dlog(c->fc, "moof offset %"PRIx64"\n", c->fragment.moof_offset);
    return mov_read_default(c, pb, atom);
}

static void mov_metadata_creation_time(AVDictionary **metadata, int64_t time)
{
    char buffer[32];
    if (time) {
        struct tm *ptm;
        time_t timet;
        if(time >= 2082844800)
            time -= 2082844800;  /* seconds between 1904-01-01 and Epoch */
        timet = time;
        ptm = gmtime(&timet);
        if (!ptm) return;
        strftime(buffer, sizeof(buffer), "%Y-%m-%d %H:%M:%S", ptm);
        av_dict_set(metadata, "creation_time", buffer, 0);
    }
}

static int mov_read_mdhd(MOVContext *c, AVIOContext *pb, MOVAtom atom)
{
    AVStream *st;
    MOVStreamContext *sc;
    int version;
    char language[4] = {0};
    unsigned lang;
    int64_t creation_time;

    if (c->fc->nb_streams < 1)
        return 0;
    st = c->fc->streams[c->fc->nb_streams-1];
    sc = st->priv_data;

    if (sc->time_scale) {
        av_log(c->fc, AV_LOG_ERROR, "Multiple mdhd?\n");
        return AVERROR_INVALIDDATA;
    }

    version = avio_r8(pb);
    if (version > 1) {
        avpriv_request_sample(c->fc, "Version %d", version);
        return AVERROR_PATCHWELCOME;
    }
    avio_rb24(pb); /* flags */
    if (version == 1) {
        creation_time = avio_rb64(pb);
        avio_rb64(pb);
    } else {
        creation_time = avio_rb32(pb);
        avio_rb32(pb); /* modification time */
    }
    mov_metadata_creation_time(&st->metadata, creation_time);

    sc->time_scale = avio_rb32(pb);
    st->duration = (version == 1) ? avio_rb64(pb) : avio_rb32(pb); /* duration */

    lang = avio_rb16(pb); /* language */
    if (ff_mov_lang_to_iso639(lang, language))
        av_dict_set(&st->metadata, "language", language, 0);
    avio_rb16(pb); /* quality */

    return 0;
}

static int mov_read_mvhd(MOVContext *c, AVIOContext *pb, MOVAtom atom)
{
    int64_t creation_time;
    int version = avio_r8(pb); /* version */
    avio_rb24(pb); /* flags */

    if (version == 1) {
        creation_time = avio_rb64(pb);
        avio_rb64(pb);
    } else {
        creation_time = avio_rb32(pb);
        avio_rb32(pb); /* modification time */
    }
    mov_metadata_creation_time(&c->fc->metadata, creation_time);
    c->time_scale = avio_rb32(pb); /* time scale */

    av_dlog(c->fc, "time scale = %i\n", c->time_scale);

    c->duration = (version == 1) ? avio_rb64(pb) : avio_rb32(pb); /* duration */
    // set the AVCodecContext duration because the duration of individual tracks
    // may be inaccurate
    if (c->time_scale > 0 && !c->trex_data)
        c->fc->duration = av_rescale(c->duration, AV_TIME_BASE, c->time_scale);
    avio_rb32(pb); /* preferred scale */

    avio_rb16(pb); /* preferred volume */

    avio_skip(pb, 10); /* reserved */

    avio_skip(pb, 36); /* display matrix */

    avio_rb32(pb); /* preview time */
    avio_rb32(pb); /* preview duration */
    avio_rb32(pb); /* poster time */
    avio_rb32(pb); /* selection time */
    avio_rb32(pb); /* selection duration */
    avio_rb32(pb); /* current time */
    avio_rb32(pb); /* next track ID */
    return 0;
}

static int mov_read_enda(MOVContext *c, AVIOContext *pb, MOVAtom atom)
{
    AVStream *st;
    int little_endian;

    if (c->fc->nb_streams < 1)
        return 0;
    st = c->fc->streams[c->fc->nb_streams-1];

    little_endian = avio_rb16(pb) & 0xFF;
    av_dlog(c->fc, "enda %d\n", little_endian);
    if (little_endian == 1) {
        switch (st->codec->codec_id) {
        case AV_CODEC_ID_PCM_S24BE:
            st->codec->codec_id = AV_CODEC_ID_PCM_S24LE;
            break;
        case AV_CODEC_ID_PCM_S32BE:
            st->codec->codec_id = AV_CODEC_ID_PCM_S32LE;
            break;
        case AV_CODEC_ID_PCM_F32BE:
            st->codec->codec_id = AV_CODEC_ID_PCM_F32LE;
            break;
        case AV_CODEC_ID_PCM_F64BE:
            st->codec->codec_id = AV_CODEC_ID_PCM_F64LE;
            break;
        default:
            break;
        }
    }
    return 0;
}

static int mov_read_fiel(MOVContext *c, AVIOContext *pb, MOVAtom atom)
{
    AVStream *st;
    unsigned mov_field_order;
    enum AVFieldOrder decoded_field_order = AV_FIELD_UNKNOWN;

    if (c->fc->nb_streams < 1) // will happen with jp2 files
        return 0;
    st = c->fc->streams[c->fc->nb_streams-1];
    if (atom.size < 2)
        return AVERROR_INVALIDDATA;
    mov_field_order = avio_rb16(pb);
    if ((mov_field_order & 0xFF00) == 0x0100)
        decoded_field_order = AV_FIELD_PROGRESSIVE;
    else if ((mov_field_order & 0xFF00) == 0x0200) {
        switch (mov_field_order & 0xFF) {
        case 0x01: decoded_field_order = AV_FIELD_TT;
                   break;
        case 0x06: decoded_field_order = AV_FIELD_BB;
                   break;
        case 0x09: decoded_field_order = AV_FIELD_TB;
                   break;
        case 0x0E: decoded_field_order = AV_FIELD_BT;
                   break;
        }
    }
    if (decoded_field_order == AV_FIELD_UNKNOWN && mov_field_order) {
        av_log(NULL, AV_LOG_ERROR, "Unknown MOV field order 0x%04x\n", mov_field_order);
    }
    st->codec->field_order = decoded_field_order;

    return 0;
}

/* FIXME modify qdm2/svq3/h264 decoders to take full atom as extradata */
static int mov_read_extradata(MOVContext *c, AVIOContext *pb, MOVAtom atom,
                              enum AVCodecID codec_id)
{
    AVStream *st;
    uint64_t size;
    uint8_t *buf;

    if (c->fc->nb_streams < 1) // will happen with jp2 files
        return 0;
    st= c->fc->streams[c->fc->nb_streams-1];

    if (st->codec->codec_id != codec_id)
        return 0; /* unexpected codec_id - don't mess with extradata */

    size= (uint64_t)st->codec->extradata_size + atom.size + 8 + FF_INPUT_BUFFER_PADDING_SIZE;
    if (size > INT_MAX || (uint64_t)atom.size > INT_MAX)
        return AVERROR_INVALIDDATA;
    buf= av_realloc(st->codec->extradata, size);
    if (!buf)
        return AVERROR(ENOMEM);
    st->codec->extradata= buf;
    buf+= st->codec->extradata_size;
    st->codec->extradata_size= size - FF_INPUT_BUFFER_PADDING_SIZE;
    AV_WB32(       buf    , atom.size + 8);
    AV_WL32(       buf + 4, atom.type);
    avio_read(pb, buf + 8, atom.size);
    return 0;
}

/* wrapper functions for reading ALAC/AVS/MJPEG/MJPEG2000 extradata atoms only for those codecs */
static int mov_read_alac(MOVContext *c, AVIOContext *pb, MOVAtom atom)
{
    return mov_read_extradata(c, pb, atom, AV_CODEC_ID_ALAC);
}

static int mov_read_avss(MOVContext *c, AVIOContext *pb, MOVAtom atom)
{
    return mov_read_extradata(c, pb, atom, AV_CODEC_ID_AVS);
}

static int mov_read_jp2h(MOVContext *c, AVIOContext *pb, MOVAtom atom)
{
    return mov_read_extradata(c, pb, atom, AV_CODEC_ID_JPEG2000);
}

static int mov_read_avid(MOVContext *c, AVIOContext *pb, MOVAtom atom)
{
    return mov_read_extradata(c, pb, atom, AV_CODEC_ID_AVUI);
}

static int mov_read_targa_y216(MOVContext *c, AVIOContext *pb, MOVAtom atom)
{
    int ret = mov_read_extradata(c, pb, atom, AV_CODEC_ID_TARGA_Y216);

    if (!ret && c->fc->nb_streams >= 1) {
        AVCodecContext *avctx = c->fc->streams[c->fc->nb_streams-1]->codec;
        if (avctx->extradata_size >= 40) {
            avctx->height = AV_RB16(&avctx->extradata[36]);
            avctx->width  = AV_RB16(&avctx->extradata[38]);
        }
    }
    return ret;
}

static int mov_read_ares(MOVContext *c, AVIOContext *pb, MOVAtom atom)
{
    AVCodecContext *codec = c->fc->streams[c->fc->nb_streams-1]->codec;
    if (codec->codec_tag == MKTAG('A', 'V', 'i', 'n') &&
        codec->codec_id == AV_CODEC_ID_H264 &&
        atom.size > 11) {
        avio_skip(pb, 10);
        /* For AVID AVCI50, force width of 1440 to be able to select the correct SPS and PPS */
        if (avio_rb16(pb) == 0xd4d)
            codec->width = 1440;
        return 0;
    }

    return mov_read_avid(c, pb, atom);
}

static int mov_read_svq3(MOVContext *c, AVIOContext *pb, MOVAtom atom)
{
    return mov_read_extradata(c, pb, atom, AV_CODEC_ID_SVQ3);
}

static int mov_read_wave(MOVContext *c, AVIOContext *pb, MOVAtom atom)
{
    AVStream *st;

    if (c->fc->nb_streams < 1)
        return 0;
    st = c->fc->streams[c->fc->nb_streams-1];

    if ((uint64_t)atom.size > (1<<30))
        return AVERROR_INVALIDDATA;

    if (st->codec->codec_id == AV_CODEC_ID_QDM2 ||
        st->codec->codec_id == AV_CODEC_ID_QDMC ||
        st->codec->codec_id == AV_CODEC_ID_SPEEX) {
        // pass all frma atom to codec, needed at least for QDMC and QDM2
        av_free(st->codec->extradata);
        st->codec->extradata_size = 0;
        st->codec->extradata = av_mallocz(atom.size + FF_INPUT_BUFFER_PADDING_SIZE);
        if (!st->codec->extradata)
            return AVERROR(ENOMEM);
        st->codec->extradata_size = atom.size;
        avio_read(pb, st->codec->extradata, atom.size);
    } else if (atom.size > 8) { /* to read frma, esds atoms */
        int ret;
        if ((ret = mov_read_default(c, pb, atom)) < 0)
            return ret;
    } else
        avio_skip(pb, atom.size);
    return 0;
}

/**
 * This function reads atom content and puts data in extradata without tag
 * nor size unlike mov_read_extradata.
 */
static int mov_read_glbl(MOVContext *c, AVIOContext *pb, MOVAtom atom)
{
    AVStream *st;

    if (c->fc->nb_streams < 1)
        return 0;
    st = c->fc->streams[c->fc->nb_streams-1];

    if ((uint64_t)atom.size > (1<<30))
        return AVERROR_INVALIDDATA;

    if (atom.size >= 10) {
        // Broken files created by legacy versions of libavformat will
        // wrap a whole fiel atom inside of a glbl atom.
        unsigned size = avio_rb32(pb);
        unsigned type = avio_rl32(pb);
        avio_seek(pb, -8, SEEK_CUR);
        if (type == MKTAG('f','i','e','l') && size == atom.size)
            return mov_read_default(c, pb, atom);
    }
    av_free(st->codec->extradata);
    st->codec->extradata_size = 0;
    st->codec->extradata = av_mallocz(atom.size + FF_INPUT_BUFFER_PADDING_SIZE);
    if (!st->codec->extradata)
        return AVERROR(ENOMEM);
    st->codec->extradata_size = atom.size;
    avio_read(pb, st->codec->extradata, atom.size);
    return 0;
}

static int mov_read_dvc1(MOVContext *c, AVIOContext *pb, MOVAtom atom)
{
    AVStream *st;
    uint8_t profile_level;

    if (c->fc->nb_streams < 1)
        return 0;
    st = c->fc->streams[c->fc->nb_streams-1];

    if (atom.size >= (1<<28) || atom.size < 7)
        return AVERROR_INVALIDDATA;

    profile_level = avio_r8(pb);
    if ((profile_level & 0xf0) != 0xc0)
        return 0;

    av_free(st->codec->extradata);
    st->codec->extradata_size = 0;
    st->codec->extradata = av_mallocz(atom.size - 7 + FF_INPUT_BUFFER_PADDING_SIZE);
    if (!st->codec->extradata)
        return AVERROR(ENOMEM);
    st->codec->extradata_size = atom.size - 7;
    avio_seek(pb, 6, SEEK_CUR);
    avio_read(pb, st->codec->extradata, st->codec->extradata_size);
    return 0;
}

/**
 * An strf atom is a BITMAPINFOHEADER struct. This struct is 40 bytes itself,
 * but can have extradata appended at the end after the 40 bytes belonging
 * to the struct.
 */
static int mov_read_strf(MOVContext *c, AVIOContext *pb, MOVAtom atom)
{
    AVStream *st;

    if (c->fc->nb_streams < 1)
        return 0;
    if (atom.size <= 40)
        return 0;
    st = c->fc->streams[c->fc->nb_streams-1];

    if ((uint64_t)atom.size > (1<<30))
        return AVERROR_INVALIDDATA;

    av_free(st->codec->extradata);
    st->codec->extradata_size = 0;
    st->codec->extradata = av_mallocz(atom.size - 40 + FF_INPUT_BUFFER_PADDING_SIZE);
    if (!st->codec->extradata)
        return AVERROR(ENOMEM);
    st->codec->extradata_size = atom.size - 40;
    avio_skip(pb, 40);
    avio_read(pb, st->codec->extradata, atom.size - 40);
    return 0;
}

static int mov_read_stco(MOVContext *c, AVIOContext *pb, MOVAtom atom)
{
    AVStream *st;
    MOVStreamContext *sc;
    unsigned int i, entries;

    if (c->fc->nb_streams < 1)
        return 0;
    st = c->fc->streams[c->fc->nb_streams-1];
    sc = st->priv_data;

    avio_r8(pb); /* version */
    avio_rb24(pb); /* flags */

    entries = avio_rb32(pb);

    if (!entries)
        return 0;
    if (entries >= UINT_MAX/sizeof(int64_t))
        return AVERROR_INVALIDDATA;

    sc->chunk_offsets = av_malloc(entries * sizeof(int64_t));
    if (!sc->chunk_offsets)
        return AVERROR(ENOMEM);
    sc->chunk_count = entries;

    if      (atom.type == MKTAG('s','t','c','o'))
        for (i = 0; i < entries && !pb->eof_reached; i++)
            sc->chunk_offsets[i] = avio_rb32(pb);
    else if (atom.type == MKTAG('c','o','6','4'))
        for (i = 0; i < entries && !pb->eof_reached; i++)
            sc->chunk_offsets[i] = avio_rb64(pb);
    else
        return AVERROR_INVALIDDATA;

    sc->chunk_count = i;

    if (pb->eof_reached)
        return AVERROR_EOF;

    return 0;
}

/**
 * Compute codec id for 'lpcm' tag.
 * See CoreAudioTypes and AudioStreamBasicDescription at Apple.
 */
enum AVCodecID ff_mov_get_lpcm_codec_id(int bps, int flags)
{
    /* lpcm flags:
     * 0x1 = float
     * 0x2 = big-endian
     * 0x4 = signed
     */
    return ff_get_pcm_codec_id(bps, flags & 1, flags & 2, flags & 4 ? -1 : 0);
}

static int mov_codec_id(AVStream *st, uint32_t format)
{
    int id = ff_codec_get_id(ff_codec_movaudio_tags, format);

    if (id <= 0 &&
        ((format & 0xFFFF) == 'm' + ('s' << 8) ||
         (format & 0xFFFF) == 'T' + ('S' << 8)))
        id = ff_codec_get_id(ff_codec_wav_tags, av_bswap32(format) & 0xFFFF);

    if (st->codec->codec_type != AVMEDIA_TYPE_VIDEO && id > 0) {
        st->codec->codec_type = AVMEDIA_TYPE_AUDIO;
    } else if (st->codec->codec_type != AVMEDIA_TYPE_AUDIO &&
               /* skip old asf mpeg4 tag */
               format && format != MKTAG('m','p','4','s')) {
        id = ff_codec_get_id(ff_codec_movvideo_tags, format);
        if (id <= 0)
            id = ff_codec_get_id(ff_codec_bmp_tags, format);
        if (id > 0)
            st->codec->codec_type = AVMEDIA_TYPE_VIDEO;
        else if (st->codec->codec_type == AVMEDIA_TYPE_DATA ||
                    (st->codec->codec_type == AVMEDIA_TYPE_SUBTITLE &&
                    st->codec->codec_id == AV_CODEC_ID_NONE)) {
            id = ff_codec_get_id(ff_codec_movsubtitle_tags, format);
            if (id > 0)
                st->codec->codec_type = AVMEDIA_TYPE_SUBTITLE;
        }
    }

    st->codec->codec_tag = format;

    return id;
}

static void mov_parse_stsd_video(MOVContext *c, AVIOContext *pb,
                                 AVStream *st, MOVStreamContext *sc)
{
    unsigned int color_depth, len, j;
    int color_greyscale;
    int color_table_id;

    avio_rb16(pb); /* version */
    avio_rb16(pb); /* revision level */
    avio_rb32(pb); /* vendor */
    avio_rb32(pb); /* temporal quality */
    avio_rb32(pb); /* spatial quality */

    st->codec->width  = avio_rb16(pb); /* width */
    st->codec->height = avio_rb16(pb); /* height */

    avio_rb32(pb); /* horiz resolution */
    avio_rb32(pb); /* vert resolution */
    avio_rb32(pb); /* data size, always 0 */
    avio_rb16(pb); /* frames per samples */

    len = avio_r8(pb); /* codec name, pascal string */
    if (len > 31)
        len = 31;
    mov_read_mac_string(c, pb, len, st->codec->codec_name, 32);
    if (len < 31)
        avio_skip(pb, 31 - len);
    /* codec_tag YV12 triggers an UV swap in rawdec.c */
    if (!memcmp(st->codec->codec_name, "Planar Y'CbCr 8-bit 4:2:0", 25)) {
        st->codec->codec_tag = MKTAG('I', '4', '2', '0');
        st->codec->width &= ~1;
        st->codec->height &= ~1;
    }
    /* Flash Media Server uses tag H263 with Sorenson Spark */
    if (st->codec->codec_tag == MKTAG('H','2','6','3') &&
        !memcmp(st->codec->codec_name, "Sorenson H263", 13))
        st->codec->codec_id = AV_CODEC_ID_FLV1;

    st->codec->bits_per_coded_sample = avio_rb16(pb); /* depth */
    color_table_id = avio_rb16(pb); /* colortable id */
    av_dlog(c->fc, "depth %d, ctab id %d\n",
            st->codec->bits_per_coded_sample, color_table_id);
    /* figure out the palette situation */
    color_depth     = st->codec->bits_per_coded_sample & 0x1F;
    color_greyscale = st->codec->bits_per_coded_sample & 0x20;

    /* if the depth is 2, 4, or 8 bpp, file is palettized */
    if ((color_depth == 2) || (color_depth == 4) || (color_depth == 8)) {
        /* for palette traversal */
        unsigned int color_start, color_count, color_end;
        unsigned char a, r, g, b;

        if (color_greyscale) {
            int color_index, color_dec;
            /* compute the greyscale palette */
            st->codec->bits_per_coded_sample = color_depth;
            color_count = 1 << color_depth;
            color_index = 255;
            color_dec   = 256 / (color_count - 1);
            for (j = 0; j < color_count; j++) {
                if (st->codec->codec_id == AV_CODEC_ID_CINEPAK){
                    r = g = b = color_count - 1 - color_index;
                } else
                r = g = b = color_index;
                sc->palette[j] = (0xFFU << 24) | (r << 16) | (g << 8) | (b);
                color_index -= color_dec;
                if (color_index < 0)
                    color_index = 0;
            }
        } else if (color_table_id) {
            const uint8_t *color_table;
            /* if flag bit 3 is set, use the default palette */
            color_count = 1 << color_depth;
            if (color_depth == 2)
                color_table = ff_qt_default_palette_4;
            else if (color_depth == 4)
                color_table = ff_qt_default_palette_16;
            else
                color_table = ff_qt_default_palette_256;

            for (j = 0; j < color_count; j++) {
                r = color_table[j * 3 + 0];
                g = color_table[j * 3 + 1];
                b = color_table[j * 3 + 2];
                sc->palette[j] = (0xFFU << 24) | (r << 16) | (g << 8) | (b);
            }
        } else {
            /* load the palette from the file */
            color_start = avio_rb32(pb);
            color_count = avio_rb16(pb);
            color_end   = avio_rb16(pb);
            if ((color_start <= 255) && (color_end <= 255)) {
                for (j = color_start; j <= color_end; j++) {
                    /* each A, R, G, or B component is 16 bits;
                        * only use the top 8 bits */
                    a = avio_r8(pb);
                    avio_r8(pb);
                    r = avio_r8(pb);
                    avio_r8(pb);
                    g = avio_r8(pb);
                    avio_r8(pb);
                    b = avio_r8(pb);
                    avio_r8(pb);
                    sc->palette[j] = (a << 24 ) | (r << 16) | (g << 8) | (b);
                }
            }
        }
        sc->has_palette = 1;
    }
}

static void mov_parse_stsd_audio(MOVContext *c, AVIOContext *pb,
                                 AVStream *st, MOVStreamContext *sc)
{
    int bits_per_sample, flags;
    uint16_t version = avio_rb16(pb);
    AVDictionaryEntry *compatible_brands = av_dict_get(c->fc->metadata, "compatible_brands", NULL, AV_DICT_MATCH_CASE);

    avio_rb16(pb); /* revision level */
    avio_rb32(pb); /* vendor */

    st->codec->channels              = avio_rb16(pb); /* channel count */
    st->codec->bits_per_coded_sample = avio_rb16(pb); /* sample size */
    av_dlog(c->fc, "audio channels %d\n", st->codec->channels);

    sc->audio_cid = avio_rb16(pb);
    avio_rb16(pb); /* packet size = 0 */

    st->codec->sample_rate = ((avio_rb32(pb) >> 16));

    // Read QT version 1 fields. In version 0 these do not exist.
    av_dlog(c->fc, "version =%d, isom =%d\n", version, c->isom);
    if (!c->isom ||
        (compatible_brands && strstr(compatible_brands->value, "qt  "))) {

        if (version == 1) {
            sc->samples_per_frame = avio_rb32(pb);
            avio_rb32(pb); /* bytes per packet */
            sc->bytes_per_frame = avio_rb32(pb);
            avio_rb32(pb); /* bytes per sample */
        } else if (version == 2) {
            avio_rb32(pb); /* sizeof struct only */
            st->codec->sample_rate = av_int2double(avio_rb64(pb));
            st->codec->channels    = avio_rb32(pb);
            avio_rb32(pb); /* always 0x7F000000 */
            st->codec->bits_per_coded_sample = avio_rb32(pb);

            flags = avio_rb32(pb); /* lpcm format specific flag */
            sc->bytes_per_frame   = avio_rb32(pb);
            sc->samples_per_frame = avio_rb32(pb);
            if (st->codec->codec_tag == MKTAG('l','p','c','m'))
                st->codec->codec_id =
                    ff_mov_get_lpcm_codec_id(st->codec->bits_per_coded_sample,
                                             flags);
        }
    }

    switch (st->codec->codec_id) {
    case AV_CODEC_ID_PCM_S8:
    case AV_CODEC_ID_PCM_U8:
        if (st->codec->bits_per_coded_sample == 16)
            st->codec->codec_id = AV_CODEC_ID_PCM_S16BE;
        break;
    case AV_CODEC_ID_PCM_S16LE:
    case AV_CODEC_ID_PCM_S16BE:
        if (st->codec->bits_per_coded_sample == 8)
            st->codec->codec_id = AV_CODEC_ID_PCM_S8;
        else if (st->codec->bits_per_coded_sample == 24)
            st->codec->codec_id =
                st->codec->codec_id == AV_CODEC_ID_PCM_S16BE ?
                AV_CODEC_ID_PCM_S24BE : AV_CODEC_ID_PCM_S24LE;
        break;
    /* set values for old format before stsd version 1 appeared */
    case AV_CODEC_ID_MACE3:
        sc->samples_per_frame = 6;
        sc->bytes_per_frame   = 2 * st->codec->channels;
        break;
    case AV_CODEC_ID_MACE6:
        sc->samples_per_frame = 6;
        sc->bytes_per_frame   = 1 * st->codec->channels;
        break;
    case AV_CODEC_ID_ADPCM_IMA_QT:
        sc->samples_per_frame = 64;
        sc->bytes_per_frame   = 34 * st->codec->channels;
        break;
    case AV_CODEC_ID_GSM:
        sc->samples_per_frame = 160;
        sc->bytes_per_frame   = 33;
        break;
    default:
        break;
    }

    bits_per_sample = av_get_bits_per_sample(st->codec->codec_id);
    if (bits_per_sample) {
        st->codec->bits_per_coded_sample = bits_per_sample;
        sc->sample_size = (bits_per_sample >> 3) * st->codec->channels;
    }
}

static void mov_parse_stsd_subtitle(MOVContext *c, AVIOContext *pb,
                                    AVStream *st, MOVStreamContext *sc,
                                    int size)
{
    // ttxt stsd contains display flags, justification, background
    // color, fonts, and default styles, so fake an atom to read it
    MOVAtom fake_atom = { .size = size };
    // mp4s contains a regular esds atom
    if (st->codec->codec_tag != AV_RL32("mp4s"))
        mov_read_glbl(c, pb, fake_atom);
    st->codec->width  = sc->width;
    st->codec->height = sc->height;
}

static int mov_parse_stsd_data(MOVContext *c, AVIOContext *pb,
                                AVStream *st, MOVStreamContext *sc,
                                int size)
{
    if (st->codec->codec_tag == MKTAG('t','m','c','d')) {
        st->codec->extradata_size = size;
        st->codec->extradata = av_malloc(size + FF_INPUT_BUFFER_PADDING_SIZE);
        if (!st->codec->extradata)
            return AVERROR(ENOMEM);
        avio_read(pb, st->codec->extradata, size);
    } else {
        /* other codec type, just skip (rtp, mp4s ...) */
        avio_skip(pb, size);
    }
    return 0;
}

static int mov_finalize_stsd_codec(MOVContext *c, AVIOContext *pb,
                                   AVStream *st, MOVStreamContext *sc)
{
    if (st->codec->codec_type == AVMEDIA_TYPE_AUDIO &&
        !st->codec->sample_rate && sc->time_scale > 1)
        st->codec->sample_rate = sc->time_scale;

    /* special codec parameters handling */
    switch (st->codec->codec_id) {
#if CONFIG_DV_DEMUXER
    case AV_CODEC_ID_DVAUDIO:
        c->dv_fctx  = avformat_alloc_context();
        c->dv_demux = avpriv_dv_init_demux(c->dv_fctx);
        if (!c->dv_demux) {
            av_log(c->fc, AV_LOG_ERROR, "dv demux context init error\n");
            return AVERROR(ENOMEM);
        }
        sc->dv_audio_container = 1;
        st->codec->codec_id    = AV_CODEC_ID_PCM_S16LE;
        break;
#endif
    /* no ifdef since parameters are always those */
    case AV_CODEC_ID_QCELP:
        st->codec->channels = 1;
        // force sample rate for qcelp when not stored in mov
        if (st->codec->codec_tag != MKTAG('Q','c','l','p'))
            st->codec->sample_rate = 8000;
        break;
    case AV_CODEC_ID_AMR_NB:
        st->codec->channels    = 1;
        /* force sample rate for amr, stsd in 3gp does not store sample rate */
        st->codec->sample_rate = 8000;
        break;
    case AV_CODEC_ID_AMR_WB:
        st->codec->channels    = 1;
        st->codec->sample_rate = 16000;
        break;
    case AV_CODEC_ID_MP2:
    case AV_CODEC_ID_MP3:
        /* force type after stsd for m1a hdlr */
        st->codec->codec_type = AVMEDIA_TYPE_AUDIO;
        st->need_parsing      = AVSTREAM_PARSE_FULL;
        break;
    case AV_CODEC_ID_GSM:
    case AV_CODEC_ID_ADPCM_MS:
    case AV_CODEC_ID_ADPCM_IMA_WAV:
    case AV_CODEC_ID_ILBC:
    case AV_CODEC_ID_MACE3:
    case AV_CODEC_ID_MACE6:
    case AV_CODEC_ID_QDM2:
        st->codec->block_align = sc->bytes_per_frame;
        break;
    case AV_CODEC_ID_ALAC:
        if (st->codec->extradata_size == 36) {
            st->codec->channels    = AV_RB8 (st->codec->extradata + 21);
            st->codec->sample_rate = AV_RB32(st->codec->extradata + 32);
        }
        break;
    case AV_CODEC_ID_AC3:
        st->need_parsing = AVSTREAM_PARSE_FULL;
        break;
    case AV_CODEC_ID_MPEG1VIDEO:
        st->need_parsing = AVSTREAM_PARSE_FULL;
        break;
    case AV_CODEC_ID_VC1:
        st->need_parsing = AVSTREAM_PARSE_FULL;
        break;
    default:
        break;
    }
    return 0;
}

static int mov_skip_multiple_stsd(MOVContext *c, AVIOContext *pb,
                                  int codec_tag, int format,
                                  int size)
{
    int video_codec_id = ff_codec_get_id(ff_codec_movvideo_tags, format);

    if (codec_tag &&
         (codec_tag != format &&
          (c->fc->video_codec_id ? video_codec_id != c->fc->video_codec_id
                                 : codec_tag != MKTAG('j','p','e','g')))) {
        /* Multiple fourcc, we skip JPEG. This is not correct, we should
         * export it as a separate AVStream but this needs a few changes
         * in the MOV demuxer, patch welcome. */

        av_log(c->fc, AV_LOG_WARNING, "multiple fourcc not supported\n");
        avio_skip(pb, size);
        return 1;
    }
    if (codec_tag == AV_RL32("avc1"))
        av_log(c->fc, AV_LOG_WARNING, "Concatenated H.264 might not play corrently.\n");

    return 0;
}

int ff_mov_read_stsd_entries(MOVContext *c, AVIOContext *pb, int entries)
{
    AVStream *st;
    MOVStreamContext *sc;
    int pseudo_stream_id;

    if (c->fc->nb_streams < 1)
        return 0;
    st = c->fc->streams[c->fc->nb_streams-1];
    sc = st->priv_data;

    for (pseudo_stream_id = 0;
         pseudo_stream_id < entries && !pb->eof_reached;
         pseudo_stream_id++) {
        //Parsing Sample description table
        enum AVCodecID id;
        int ret, dref_id = 1;
        MOVAtom a = { AV_RL32("stsd") };
        int64_t start_pos = avio_tell(pb);
        int64_t size = avio_rb32(pb); /* size */
        uint32_t format = avio_rl32(pb); /* data format */

        if (size >= 16) {
            avio_rb32(pb); /* reserved */
            avio_rb16(pb); /* reserved */
            dref_id = avio_rb16(pb);
        }else if (size <= 7){
            av_log(c->fc, AV_LOG_ERROR, "invalid size %"PRId64" in stsd\n", size);
            return AVERROR_INVALIDDATA;
        }

        if (mov_skip_multiple_stsd(c, pb, st->codec->codec_tag, format,
                                   size - (avio_tell(pb) - start_pos)))
            continue;

        sc->pseudo_stream_id = st->codec->codec_tag ? -1 : pseudo_stream_id;
        sc->dref_id= dref_id;

        id = mov_codec_id(st, format);

        av_dlog(c->fc, "size=%"PRId64" 4CC= %c%c%c%c codec_type=%d\n", size,
                (format >> 0) & 0xff, (format >> 8) & 0xff, (format >> 16) & 0xff,
                (format >> 24) & 0xff, st->codec->codec_type);

        if (st->codec->codec_type==AVMEDIA_TYPE_VIDEO) {
            st->codec->codec_id = id;
            mov_parse_stsd_video(c, pb, st, sc);
        } else if (st->codec->codec_type==AVMEDIA_TYPE_AUDIO) {
            st->codec->codec_id = id;
            mov_parse_stsd_audio(c, pb, st, sc);
        } else if (st->codec->codec_type==AVMEDIA_TYPE_SUBTITLE){
            st->codec->codec_id = id;
            mov_parse_stsd_subtitle(c, pb, st, sc,
                                    size - (avio_tell(pb) - start_pos));
        } else {
<<<<<<< HEAD
            if (st->codec->codec_tag == MKTAG('t','m','c','d')) {
                MOVStreamContext *tmcd_ctx = st->priv_data;
                int val;
                avio_rb32(pb);       /* reserved */
                val = avio_rb32(pb); /* flags */
                tmcd_ctx->tmcd_flags = val;
                if (val & 1)
                    st->codec->flags2 |= CODEC_FLAG2_DROP_FRAME_TIMECODE;
                avio_rb32(pb); /* time scale */
                avio_rb32(pb); /* frame duration */
                st->codec->time_base.den = avio_r8(pb); /* number of frame */
                st->codec->time_base.num = 1;
            }
            /* other codec type, just skip (rtp, mp4s, ...) */
            avio_skip(pb, size - (avio_tell(pb) - start_pos));
=======
            ret = mov_parse_stsd_data(c, pb, st, sc,
                                      size - (avio_tell(pb) - start_pos));
            if (ret < 0)
                return ret;
>>>>>>> 5b41eb91
        }
        /* this will read extra atoms at the end (wave, alac, damr, avcC, SMI ...) */
        a.size = size - (avio_tell(pb) - start_pos);
        if (a.size > 8) {
            if ((ret = mov_read_default(c, pb, a)) < 0)
                return ret;
        } else if (a.size > 0)
            avio_skip(pb, a.size);
    }

    if (pb->eof_reached)
        return AVERROR_EOF;

    return mov_finalize_stsd_codec(c, pb, st, sc);
}

static int mov_read_stsd(MOVContext *c, AVIOContext *pb, MOVAtom atom)
{
    int entries;

    avio_r8(pb); /* version */
    avio_rb24(pb); /* flags */
    entries = avio_rb32(pb);

    return ff_mov_read_stsd_entries(c, pb, entries);
}

static int mov_read_stsc(MOVContext *c, AVIOContext *pb, MOVAtom atom)
{
    AVStream *st;
    MOVStreamContext *sc;
    unsigned int i, entries;

    if (c->fc->nb_streams < 1)
        return 0;
    st = c->fc->streams[c->fc->nb_streams-1];
    sc = st->priv_data;

    avio_r8(pb); /* version */
    avio_rb24(pb); /* flags */

    entries = avio_rb32(pb);

    av_dlog(c->fc, "track[%i].stsc.entries = %i\n", c->fc->nb_streams-1, entries);

    if (!entries)
        return 0;
    if (entries >= UINT_MAX / sizeof(*sc->stsc_data))
        return AVERROR_INVALIDDATA;
    sc->stsc_data = av_malloc(entries * sizeof(*sc->stsc_data));
    if (!sc->stsc_data)
        return AVERROR(ENOMEM);

    for (i = 0; i < entries && !pb->eof_reached; i++) {
        sc->stsc_data[i].first = avio_rb32(pb);
        sc->stsc_data[i].count = avio_rb32(pb);
        sc->stsc_data[i].id = avio_rb32(pb);
    }

    sc->stsc_count = i;

    if (pb->eof_reached)
        return AVERROR_EOF;

    return 0;
}

static int mov_read_stps(MOVContext *c, AVIOContext *pb, MOVAtom atom)
{
    AVStream *st;
    MOVStreamContext *sc;
    unsigned i, entries;

    if (c->fc->nb_streams < 1)
        return 0;
    st = c->fc->streams[c->fc->nb_streams-1];
    sc = st->priv_data;

    avio_rb32(pb); // version + flags

    entries = avio_rb32(pb);
    if (entries >= UINT_MAX / sizeof(*sc->stps_data))
        return AVERROR_INVALIDDATA;
    sc->stps_data = av_malloc(entries * sizeof(*sc->stps_data));
    if (!sc->stps_data)
        return AVERROR(ENOMEM);

    for (i = 0; i < entries && !pb->eof_reached; i++) {
        sc->stps_data[i] = avio_rb32(pb);
        //av_dlog(c->fc, "stps %d\n", sc->stps_data[i]);
    }

    sc->stps_count = i;

    if (pb->eof_reached)
        return AVERROR_EOF;

    return 0;
}

static int mov_read_stss(MOVContext *c, AVIOContext *pb, MOVAtom atom)
{
    AVStream *st;
    MOVStreamContext *sc;
    unsigned int i, entries;

    if (c->fc->nb_streams < 1)
        return 0;
    st = c->fc->streams[c->fc->nb_streams-1];
    sc = st->priv_data;

    avio_r8(pb); /* version */
    avio_rb24(pb); /* flags */

    entries = avio_rb32(pb);

    av_dlog(c->fc, "keyframe_count = %d\n", entries);

    if (!entries)
    {
        sc->keyframe_absent = 1;
        return 0;
    }
    if (entries >= UINT_MAX / sizeof(int))
        return AVERROR_INVALIDDATA;
    sc->keyframes = av_malloc(entries * sizeof(int));
    if (!sc->keyframes)
        return AVERROR(ENOMEM);

    for (i = 0; i < entries && !pb->eof_reached; i++) {
        sc->keyframes[i] = avio_rb32(pb);
        //av_dlog(c->fc, "keyframes[]=%d\n", sc->keyframes[i]);
    }

    sc->keyframe_count = i;

    if (pb->eof_reached)
        return AVERROR_EOF;

    return 0;
}

static int mov_read_stsz(MOVContext *c, AVIOContext *pb, MOVAtom atom)
{
    AVStream *st;
    MOVStreamContext *sc;
    unsigned int i, entries, sample_size, field_size, num_bytes;
    GetBitContext gb;
    unsigned char* buf;

    if (c->fc->nb_streams < 1)
        return 0;
    st = c->fc->streams[c->fc->nb_streams-1];
    sc = st->priv_data;

    avio_r8(pb); /* version */
    avio_rb24(pb); /* flags */

    if (atom.type == MKTAG('s','t','s','z')) {
        sample_size = avio_rb32(pb);
        if (!sc->sample_size) /* do not overwrite value computed in stsd */
            sc->sample_size = sample_size;
        sc->stsz_sample_size = sample_size;
        field_size = 32;
    } else {
        sample_size = 0;
        avio_rb24(pb); /* reserved */
        field_size = avio_r8(pb);
    }
    entries = avio_rb32(pb);

    av_dlog(c->fc, "sample_size = %d sample_count = %d\n", sc->sample_size, entries);

    sc->sample_count = entries;
    if (sample_size)
        return 0;

    if (field_size != 4 && field_size != 8 && field_size != 16 && field_size != 32) {
        av_log(c->fc, AV_LOG_ERROR, "Invalid sample field size %d\n", field_size);
        return AVERROR_INVALIDDATA;
    }

    if (!entries)
        return 0;
    if (entries >= UINT_MAX / sizeof(int) || entries >= (UINT_MAX - 4) / field_size)
        return AVERROR_INVALIDDATA;
    sc->sample_sizes = av_malloc(entries * sizeof(int));
    if (!sc->sample_sizes)
        return AVERROR(ENOMEM);

    num_bytes = (entries*field_size+4)>>3;

    buf = av_malloc(num_bytes+FF_INPUT_BUFFER_PADDING_SIZE);
    if (!buf) {
        av_freep(&sc->sample_sizes);
        return AVERROR(ENOMEM);
    }

    if (avio_read(pb, buf, num_bytes) < num_bytes) {
        av_freep(&sc->sample_sizes);
        av_free(buf);
        return AVERROR_INVALIDDATA;
    }

    init_get_bits(&gb, buf, 8*num_bytes);

    for (i = 0; i < entries && !pb->eof_reached; i++) {
        sc->sample_sizes[i] = get_bits_long(&gb, field_size);
        sc->data_size += sc->sample_sizes[i];
    }

    sc->sample_count = i;

    if (pb->eof_reached)
        return AVERROR_EOF;

    av_free(buf);
    return 0;
}

static int mov_read_stts(MOVContext *c, AVIOContext *pb, MOVAtom atom)
{
    AVStream *st;
    MOVStreamContext *sc;
    unsigned int i, entries;
    int64_t duration=0;
    int64_t total_sample_count=0;

    if (c->fc->nb_streams < 1)
        return 0;
    st = c->fc->streams[c->fc->nb_streams-1];
    sc = st->priv_data;

    avio_r8(pb); /* version */
    avio_rb24(pb); /* flags */
    entries = avio_rb32(pb);

    av_dlog(c->fc, "track[%i].stts.entries = %i\n",
            c->fc->nb_streams-1, entries);

    if (entries >= UINT_MAX / sizeof(*sc->stts_data))
        return -1;

    sc->stts_data = av_malloc(entries * sizeof(*sc->stts_data));
    if (!sc->stts_data)
        return AVERROR(ENOMEM);

    for (i = 0; i < entries && !pb->eof_reached; i++) {
        int sample_duration;
        int sample_count;

        sample_count=avio_rb32(pb);
        sample_duration = avio_rb32(pb);
        /* sample_duration < 0 is invalid based on the spec */
        if (sample_duration < 0) {
            av_log(c->fc, AV_LOG_ERROR, "Invalid SampleDelta in STTS %d\n", sample_duration);
            sample_duration = 1;
        }
        sc->stts_data[i].count= sample_count;
        sc->stts_data[i].duration= sample_duration;

        av_dlog(c->fc, "sample_count=%d, sample_duration=%d\n",
                sample_count, sample_duration);

        duration+=(int64_t)sample_duration*sample_count;
        total_sample_count+=sample_count;
    }

    sc->stts_count = i;

    if (pb->eof_reached)
        return AVERROR_EOF;

    st->nb_frames= total_sample_count;
    if (duration)
        st->duration= duration;
    sc->track_end = duration;
    return 0;
}

static void mov_update_dts_shift(MOVStreamContext *sc, int duration)
{
    if (duration < 0) {
        sc->dts_shift = FFMAX(sc->dts_shift, -duration);
    }
}

static int mov_read_ctts(MOVContext *c, AVIOContext *pb, MOVAtom atom)
{
    AVStream *st;
    MOVStreamContext *sc;
    unsigned int i, entries;

    if (c->fc->nb_streams < 1)
        return 0;
    st = c->fc->streams[c->fc->nb_streams-1];
    sc = st->priv_data;

    avio_r8(pb); /* version */
    avio_rb24(pb); /* flags */
    entries = avio_rb32(pb);

    av_dlog(c->fc, "track[%i].ctts.entries = %i\n", c->fc->nb_streams-1, entries);

    if (!entries)
        return 0;
    if (entries >= UINT_MAX / sizeof(*sc->ctts_data))
        return AVERROR_INVALIDDATA;
    sc->ctts_data = av_malloc(entries * sizeof(*sc->ctts_data));
    if (!sc->ctts_data)
        return AVERROR(ENOMEM);

    for (i = 0; i < entries && !pb->eof_reached; i++) {
        int count    =avio_rb32(pb);
        int duration =avio_rb32(pb);

        sc->ctts_data[i].count   = count;
        sc->ctts_data[i].duration= duration;

        av_dlog(c->fc, "count=%d, duration=%d\n",
                count, duration);

        if (FFABS(duration) > (1<<28) && i+2<entries) {
            av_log(c->fc, AV_LOG_WARNING, "CTTS invalid\n");
            av_freep(&sc->ctts_data);
            sc->ctts_count = 0;
            return 0;
        }

        if (i+2<entries)
            mov_update_dts_shift(sc, duration);
    }

    sc->ctts_count = i;

    if (pb->eof_reached)
        return AVERROR_EOF;

    av_dlog(c->fc, "dts shift %d\n", sc->dts_shift);

    return 0;
}

static int mov_read_sbgp(MOVContext *c, AVIOContext *pb, MOVAtom atom)
{
    AVStream *st;
    MOVStreamContext *sc;
    unsigned int i, entries;
    uint8_t version;
    uint32_t grouping_type;

    if (c->fc->nb_streams < 1)
        return 0;
    st = c->fc->streams[c->fc->nb_streams-1];
    sc = st->priv_data;

    version = avio_r8(pb); /* version */
    avio_rb24(pb); /* flags */
    grouping_type = avio_rl32(pb);
    if (grouping_type != MKTAG( 'r','a','p',' '))
        return 0; /* only support 'rap ' grouping */
    if (version == 1)
        avio_rb32(pb); /* grouping_type_parameter */

    entries = avio_rb32(pb);
    if (!entries)
        return 0;
    if (entries >= UINT_MAX / sizeof(*sc->rap_group))
        return AVERROR_INVALIDDATA;
    sc->rap_group = av_malloc(entries * sizeof(*sc->rap_group));
    if (!sc->rap_group)
        return AVERROR(ENOMEM);

    for (i = 0; i < entries && !pb->eof_reached; i++) {
        sc->rap_group[i].count = avio_rb32(pb); /* sample_count */
        sc->rap_group[i].index = avio_rb32(pb); /* group_description_index */
    }

    sc->rap_group_count = i;

    return pb->eof_reached ? AVERROR_EOF : 0;
}

static void mov_build_index(MOVContext *mov, AVStream *st)
{
    MOVStreamContext *sc = st->priv_data;
    int64_t current_offset;
    int64_t current_dts = 0;
    unsigned int stts_index = 0;
    unsigned int stsc_index = 0;
    unsigned int stss_index = 0;
    unsigned int stps_index = 0;
    unsigned int i, j;
    uint64_t stream_size = 0;
    AVIndexEntry *mem;

    /* adjust first dts according to edit list */
    if ((sc->empty_duration || sc->start_time) && mov->time_scale > 0) {
        if (sc->empty_duration)
            sc->empty_duration = av_rescale(sc->empty_duration, sc->time_scale, mov->time_scale);
        sc->time_offset = sc->start_time - sc->empty_duration;
        current_dts = -sc->time_offset;
        if (sc->ctts_count>0 && sc->stts_count>0 &&
            sc->ctts_data[0].duration / FFMAX(sc->stts_data[0].duration, 1) > 16) {
            /* more than 16 frames delay, dts are likely wrong
               this happens with files created by iMovie */
            sc->wrong_dts = 1;
            st->codec->has_b_frames = 1;
        }
    }

    /* only use old uncompressed audio chunk demuxing when stts specifies it */
    if (!(st->codec->codec_type == AVMEDIA_TYPE_AUDIO &&
          sc->stts_count == 1 && sc->stts_data[0].duration == 1)) {
        unsigned int current_sample = 0;
        unsigned int stts_sample = 0;
        unsigned int sample_size;
        unsigned int distance = 0;
        unsigned int rap_group_index = 0;
        unsigned int rap_group_sample = 0;
        int rap_group_present = sc->rap_group_count && sc->rap_group;
        int key_off = (sc->keyframe_count && sc->keyframes[0] > 0) || (sc->stps_count && sc->stps_data[0] > 0);

        current_dts -= sc->dts_shift;

        if (!sc->sample_count || st->nb_index_entries)
            return;
        if (sc->sample_count >= UINT_MAX / sizeof(*st->index_entries) - st->nb_index_entries)
            return;
        mem = av_realloc(st->index_entries, (st->nb_index_entries + sc->sample_count) * sizeof(*st->index_entries));
        if (!mem)
            return;
        st->index_entries = mem;
        st->index_entries_allocated_size = (st->nb_index_entries + sc->sample_count) * sizeof(*st->index_entries);

        for (i = 0; i < sc->chunk_count; i++) {
            int64_t next_offset = i+1 < sc->chunk_count ? sc->chunk_offsets[i+1] : INT64_MAX;
            current_offset = sc->chunk_offsets[i];
            while (stsc_index + 1 < sc->stsc_count &&
                i + 1 == sc->stsc_data[stsc_index + 1].first)
                stsc_index++;

            if (next_offset > current_offset && sc->sample_size>0 && sc->sample_size < sc->stsz_sample_size &&
                sc->stsc_data[stsc_index].count * (int64_t)sc->stsz_sample_size > next_offset - current_offset) {
                av_log(mov->fc, AV_LOG_WARNING, "STSZ sample size %d invalid (too large), ignoring\n", sc->stsz_sample_size);
                sc->stsz_sample_size = sc->sample_size;
            }
            if (sc->stsz_sample_size>0 && sc->stsz_sample_size < sc->sample_size) {
                av_log(mov->fc, AV_LOG_WARNING, "STSZ sample size %d invalid (too small), ignoring\n", sc->stsz_sample_size);
                sc->stsz_sample_size = sc->sample_size;
            }

            for (j = 0; j < sc->stsc_data[stsc_index].count; j++) {
                int keyframe = 0;
                if (current_sample >= sc->sample_count) {
                    av_log(mov->fc, AV_LOG_ERROR, "wrong sample count\n");
                    return;
                }

                if (!sc->keyframe_absent && (!sc->keyframe_count || current_sample+key_off == sc->keyframes[stss_index])) {
                    keyframe = 1;
                    if (stss_index + 1 < sc->keyframe_count)
                        stss_index++;
                } else if (sc->stps_count && current_sample+key_off == sc->stps_data[stps_index]) {
                    keyframe = 1;
                    if (stps_index + 1 < sc->stps_count)
                        stps_index++;
                }
                if (rap_group_present && rap_group_index < sc->rap_group_count) {
                    if (sc->rap_group[rap_group_index].index > 0)
                        keyframe = 1;
                    if (++rap_group_sample == sc->rap_group[rap_group_index].count) {
                        rap_group_sample = 0;
                        rap_group_index++;
                    }
                }
                if (keyframe)
                    distance = 0;
                sample_size = sc->stsz_sample_size > 0 ? sc->stsz_sample_size : sc->sample_sizes[current_sample];
                if (sc->pseudo_stream_id == -1 ||
                   sc->stsc_data[stsc_index].id - 1 == sc->pseudo_stream_id) {
                    AVIndexEntry *e = &st->index_entries[st->nb_index_entries++];
                    e->pos = current_offset;
                    e->timestamp = current_dts;
                    e->size = sample_size;
                    e->min_distance = distance;
                    e->flags = keyframe ? AVINDEX_KEYFRAME : 0;
                    av_dlog(mov->fc, "AVIndex stream %d, sample %d, offset %"PRIx64", dts %"PRId64", "
                            "size %d, distance %d, keyframe %d\n", st->index, current_sample,
                            current_offset, current_dts, sample_size, distance, keyframe);
                }

                current_offset += sample_size;
                stream_size += sample_size;
                current_dts += sc->stts_data[stts_index].duration;
                distance++;
                stts_sample++;
                current_sample++;
                if (stts_index + 1 < sc->stts_count && stts_sample == sc->stts_data[stts_index].count) {
                    stts_sample = 0;
                    stts_index++;
                }
            }
        }
        if (st->duration > 0)
            st->codec->bit_rate = stream_size*8*sc->time_scale/st->duration;
    } else {
        unsigned chunk_samples, total = 0;

        // compute total chunk count
        for (i = 0; i < sc->stsc_count; i++) {
            unsigned count, chunk_count;

            chunk_samples = sc->stsc_data[i].count;
            if (i != sc->stsc_count - 1 &&
                sc->samples_per_frame && chunk_samples % sc->samples_per_frame) {
                av_log(mov->fc, AV_LOG_ERROR, "error unaligned chunk\n");
                return;
            }

            if (sc->samples_per_frame >= 160) { // gsm
                count = chunk_samples / sc->samples_per_frame;
            } else if (sc->samples_per_frame > 1) {
                unsigned samples = (1024/sc->samples_per_frame)*sc->samples_per_frame;
                count = (chunk_samples+samples-1) / samples;
            } else {
                count = (chunk_samples+1023) / 1024;
            }

            if (i < sc->stsc_count - 1)
                chunk_count = sc->stsc_data[i+1].first - sc->stsc_data[i].first;
            else
                chunk_count = sc->chunk_count - (sc->stsc_data[i].first - 1);
            total += chunk_count * count;
        }

        av_dlog(mov->fc, "chunk count %d\n", total);
        if (total >= UINT_MAX / sizeof(*st->index_entries) - st->nb_index_entries)
            return;
        mem = av_realloc(st->index_entries, (st->nb_index_entries + total) * sizeof(*st->index_entries));
        if (!mem)
            return;
        st->index_entries = mem;
        st->index_entries_allocated_size = (st->nb_index_entries + total) * sizeof(*st->index_entries);

        // populate index
        for (i = 0; i < sc->chunk_count; i++) {
            current_offset = sc->chunk_offsets[i];
            if (stsc_index + 1 < sc->stsc_count &&
                i + 1 == sc->stsc_data[stsc_index + 1].first)
                stsc_index++;
            chunk_samples = sc->stsc_data[stsc_index].count;

            while (chunk_samples > 0) {
                AVIndexEntry *e;
                unsigned size, samples;

                if (sc->samples_per_frame >= 160) { // gsm
                    samples = sc->samples_per_frame;
                    size = sc->bytes_per_frame;
                } else {
                    if (sc->samples_per_frame > 1) {
                        samples = FFMIN((1024 / sc->samples_per_frame)*
                                        sc->samples_per_frame, chunk_samples);
                        size = (samples / sc->samples_per_frame) * sc->bytes_per_frame;
                    } else {
                        samples = FFMIN(1024, chunk_samples);
                        size = samples * sc->sample_size;
                    }
                }

                if (st->nb_index_entries >= total) {
                    av_log(mov->fc, AV_LOG_ERROR, "wrong chunk count %d\n", total);
                    return;
                }
                e = &st->index_entries[st->nb_index_entries++];
                e->pos = current_offset;
                e->timestamp = current_dts;
                e->size = size;
                e->min_distance = 0;
                e->flags = AVINDEX_KEYFRAME;
                av_dlog(mov->fc, "AVIndex stream %d, chunk %d, offset %"PRIx64", dts %"PRId64", "
                        "size %d, duration %d\n", st->index, i, current_offset, current_dts,
                        size, samples);

                current_offset += size;
                current_dts += samples;
                chunk_samples -= samples;
            }
        }
    }
}

static int mov_open_dref(AVIOContext **pb, const char *src, MOVDref *ref,
                         AVIOInterruptCB *int_cb, int use_absolute_path, AVFormatContext *fc)
{
    /* try relative path, we do not try the absolute because it can leak information about our
       system to an attacker */
    if (ref->nlvl_to > 0 && ref->nlvl_from > 0) {
        char filename[1024];
        const char *src_path;
        int i, l;

        /* find a source dir */
        src_path = strrchr(src, '/');
        if (src_path)
            src_path++;
        else
            src_path = src;

        /* find a next level down to target */
        for (i = 0, l = strlen(ref->path) - 1; l >= 0; l--)
            if (ref->path[l] == '/') {
                if (i == ref->nlvl_to - 1)
                    break;
                else
                    i++;
            }

        /* compose filename if next level down to target was found */
        if (i == ref->nlvl_to - 1 && src_path - src  < sizeof(filename)) {
            memcpy(filename, src, src_path - src);
            filename[src_path - src] = 0;

            for (i = 1; i < ref->nlvl_from; i++)
                av_strlcat(filename, "../", 1024);

            av_strlcat(filename, ref->path + l + 1, 1024);

            if (!avio_open2(pb, filename, AVIO_FLAG_READ, int_cb, NULL))
                return 0;
        }
    } else if (use_absolute_path) {
        av_log(fc, AV_LOG_WARNING, "Using absolute path on user request, "
               "this is a possible security issue\n");
        if (!avio_open2(pb, ref->path, AVIO_FLAG_READ, int_cb, NULL))
            return 0;
    }

    return AVERROR(ENOENT);
}

static void fix_timescale(MOVContext *c, MOVStreamContext *sc)
{
    if (sc->time_scale <= 0) {
        av_log(c->fc, AV_LOG_WARNING, "stream %d, timescale not set\n", sc->ffindex);
        sc->time_scale = c->time_scale;
        if (sc->time_scale <= 0)
            sc->time_scale = 1;
    }
}

static int mov_read_trak(MOVContext *c, AVIOContext *pb, MOVAtom atom)
{
    AVStream *st;
    MOVStreamContext *sc;
    int ret;

    st = avformat_new_stream(c->fc, NULL);
    if (!st) return AVERROR(ENOMEM);
    st->id = c->fc->nb_streams;
    sc = av_mallocz(sizeof(MOVStreamContext));
    if (!sc) return AVERROR(ENOMEM);

    st->priv_data = sc;
    st->codec->codec_type = AVMEDIA_TYPE_DATA;
    sc->ffindex = st->index;

    if ((ret = mov_read_default(c, pb, atom)) < 0)
        return ret;

    /* sanity checks */
    if (sc->chunk_count && (!sc->stts_count || !sc->stsc_count ||
                            (!sc->sample_size && !sc->sample_count))) {
        av_log(c->fc, AV_LOG_ERROR, "stream %d, missing mandatory atoms, broken header\n",
               st->index);
        return 0;
    }

    fix_timescale(c, sc);

    avpriv_set_pts_info(st, 64, 1, sc->time_scale);

    mov_build_index(c, st);

    if (sc->dref_id-1 < sc->drefs_count && sc->drefs[sc->dref_id-1].path) {
        MOVDref *dref = &sc->drefs[sc->dref_id - 1];
        if (mov_open_dref(&sc->pb, c->fc->filename, dref, &c->fc->interrupt_callback,
            c->use_absolute_path, c->fc) < 0)
            av_log(c->fc, AV_LOG_ERROR,
                   "stream %d, error opening alias: path='%s', dir='%s', "
                   "filename='%s', volume='%s', nlvl_from=%d, nlvl_to=%d\n",
                   st->index, dref->path, dref->dir, dref->filename,
                   dref->volume, dref->nlvl_from, dref->nlvl_to);
    } else {
        sc->pb = c->fc->pb;
        sc->pb_is_copied = 1;
    }

    if (st->codec->codec_type == AVMEDIA_TYPE_VIDEO) {
        if (!st->sample_aspect_ratio.num &&
            (st->codec->width != sc->width || st->codec->height != sc->height)) {
            st->sample_aspect_ratio = av_d2q(((double)st->codec->height * sc->width) /
                                             ((double)st->codec->width * sc->height), INT_MAX);
        }

        if (st->duration > 0)
            av_reduce(&st->avg_frame_rate.num, &st->avg_frame_rate.den,
                      sc->time_scale*st->nb_frames, st->duration, INT_MAX);

#if FF_API_R_FRAME_RATE
        if (sc->stts_count == 1 || (sc->stts_count == 2 && sc->stts_data[1].count == 1))
            av_reduce(&st->r_frame_rate.num, &st->r_frame_rate.den,
                      sc->time_scale, sc->stts_data[0].duration, INT_MAX);
#endif
    }

    // done for ai5q, ai52, ai55, ai1q, ai12 and ai15.
    if (!st->codec->extradata_size && st->codec->codec_id == AV_CODEC_ID_H264 &&
        st->codec->codec_tag != MKTAG('a', 'v', 'c', '1')) {
        ff_generate_avci_extradata(st);
    }

    switch (st->codec->codec_id) {
#if CONFIG_H261_DECODER
    case AV_CODEC_ID_H261:
#endif
#if CONFIG_H263_DECODER
    case AV_CODEC_ID_H263:
#endif
#if CONFIG_MPEG4_DECODER
    case AV_CODEC_ID_MPEG4:
#endif
        st->codec->width = 0; /* let decoder init width/height */
        st->codec->height= 0;
        break;
    }

    /* Do not need those anymore. */
    av_freep(&sc->chunk_offsets);
    av_freep(&sc->stsc_data);
    av_freep(&sc->sample_sizes);
    av_freep(&sc->keyframes);
    av_freep(&sc->stts_data);
    av_freep(&sc->stps_data);
    av_freep(&sc->rap_group);

    return 0;
}

static int mov_read_ilst(MOVContext *c, AVIOContext *pb, MOVAtom atom)
{
    int ret;
    c->itunes_metadata = 1;
    ret = mov_read_default(c, pb, atom);
    c->itunes_metadata = 0;
    return ret;
}

static int mov_read_meta(MOVContext *c, AVIOContext *pb, MOVAtom atom)
{
    while (atom.size > 8) {
        uint32_t tag = avio_rl32(pb);
        atom.size -= 4;
        if (tag == MKTAG('h','d','l','r')) {
            avio_seek(pb, -8, SEEK_CUR);
            atom.size += 8;
            return mov_read_default(c, pb, atom);
        }
    }
    return 0;
}

static int mov_read_tkhd(MOVContext *c, AVIOContext *pb, MOVAtom atom)
{
    int i;
    int width;
    int height;
    int64_t disp_transform[2];
    int display_matrix[3][2];
    AVStream *st;
    MOVStreamContext *sc;
    int version;
    int flags;

    if (c->fc->nb_streams < 1)
        return 0;
    st = c->fc->streams[c->fc->nb_streams-1];
    sc = st->priv_data;

    version = avio_r8(pb);
    flags = avio_rb24(pb);
    st->disposition |= (flags & MOV_TKHD_FLAG_ENABLED) ? AV_DISPOSITION_DEFAULT : 0;

    if (version == 1) {
        avio_rb64(pb);
        avio_rb64(pb);
    } else {
        avio_rb32(pb); /* creation time */
        avio_rb32(pb); /* modification time */
    }
    st->id = (int)avio_rb32(pb); /* track id (NOT 0 !)*/
    avio_rb32(pb); /* reserved */

    /* highlevel (considering edits) duration in movie timebase */
    (version == 1) ? avio_rb64(pb) : avio_rb32(pb);
    avio_rb32(pb); /* reserved */
    avio_rb32(pb); /* reserved */

    avio_rb16(pb); /* layer */
    avio_rb16(pb); /* alternate group */
    avio_rb16(pb); /* volume */
    avio_rb16(pb); /* reserved */

    //read in the display matrix (outlined in ISO 14496-12, Section 6.2.2)
    // they're kept in fixed point format through all calculations
    // ignore u,v,z b/c we don't need the scale factor to calc aspect ratio
    for (i = 0; i < 3; i++) {
        display_matrix[i][0] = avio_rb32(pb);   // 16.16 fixed point
        display_matrix[i][1] = avio_rb32(pb);   // 16.16 fixed point
        avio_rb32(pb);           // 2.30 fixed point (not used)
    }

    width = avio_rb32(pb);       // 16.16 fixed point track width
    height = avio_rb32(pb);      // 16.16 fixed point track height
    sc->width = width >> 16;
    sc->height = height >> 16;

    //Assign clockwise rotate values based on transform matrix so that
    //we can compensate for iPhone orientation during capture.

    if (display_matrix[1][0] == -65536 && display_matrix[0][1] == 65536) {
         av_dict_set(&st->metadata, "rotate", "90", 0);
    }

    if (display_matrix[0][0] == -65536 && display_matrix[1][1] == -65536) {
         av_dict_set(&st->metadata, "rotate", "180", 0);
    }

    if (display_matrix[1][0] == 65536 && display_matrix[0][1] == -65536) {
         av_dict_set(&st->metadata, "rotate", "270", 0);
    }

    // transform the display width/height according to the matrix
    // skip this if the display matrix is the default identity matrix
    // or if it is rotating the picture, ex iPhone 3GS
    // to keep the same scale, use [width height 1<<16]
    if (width && height &&
        ((display_matrix[0][0] != 65536  ||
          display_matrix[1][1] != 65536) &&
         !display_matrix[0][1] &&
         !display_matrix[1][0] &&
         !display_matrix[2][0] && !display_matrix[2][1])) {
        for (i = 0; i < 2; i++)
            disp_transform[i] =
                (int64_t)  width  * display_matrix[0][i] +
                (int64_t)  height * display_matrix[1][i] +
                ((int64_t) display_matrix[2][i] << 16);

        //sample aspect ratio is new width/height divided by old width/height
        st->sample_aspect_ratio = av_d2q(
            ((double) disp_transform[0] * height) /
            ((double) disp_transform[1] * width), INT_MAX);
    }
    return 0;
}

static int mov_read_tfhd(MOVContext *c, AVIOContext *pb, MOVAtom atom)
{
    MOVFragment *frag = &c->fragment;
    MOVTrackExt *trex = NULL;
    int flags, track_id, i;

    avio_r8(pb); /* version */
    flags = avio_rb24(pb);

    track_id = avio_rb32(pb);
    if (!track_id)
        return AVERROR_INVALIDDATA;
    frag->track_id = track_id;
    for (i = 0; i < c->trex_count; i++)
        if (c->trex_data[i].track_id == frag->track_id) {
            trex = &c->trex_data[i];
            break;
        }
    if (!trex) {
        av_log(c->fc, AV_LOG_ERROR, "could not find corresponding trex\n");
        return AVERROR_INVALIDDATA;
    }

    frag->base_data_offset = flags & MOV_TFHD_BASE_DATA_OFFSET ?
                             avio_rb64(pb) : frag->moof_offset;
    frag->stsd_id  = flags & MOV_TFHD_STSD_ID ? avio_rb32(pb) : trex->stsd_id;

    frag->duration = flags & MOV_TFHD_DEFAULT_DURATION ?
                     avio_rb32(pb) : trex->duration;
    frag->size     = flags & MOV_TFHD_DEFAULT_SIZE ?
                     avio_rb32(pb) : trex->size;
    frag->flags    = flags & MOV_TFHD_DEFAULT_FLAGS ?
                     avio_rb32(pb) : trex->flags;
    av_dlog(c->fc, "frag flags 0x%x\n", frag->flags);
    return 0;
}

static int mov_read_chap(MOVContext *c, AVIOContext *pb, MOVAtom atom)
{
    c->chapter_track = avio_rb32(pb);
    return 0;
}

static int mov_read_trex(MOVContext *c, AVIOContext *pb, MOVAtom atom)
{
    MOVTrackExt *trex;

    if ((uint64_t)c->trex_count+1 >= UINT_MAX / sizeof(*c->trex_data))
        return AVERROR_INVALIDDATA;
    trex = av_realloc(c->trex_data, (c->trex_count+1)*sizeof(*c->trex_data));
    if (!trex)
        return AVERROR(ENOMEM);

    c->fc->duration = AV_NOPTS_VALUE; // the duration from mvhd is not representing the whole file when fragments are used.

    c->trex_data = trex;
    trex = &c->trex_data[c->trex_count++];
    avio_r8(pb); /* version */
    avio_rb24(pb); /* flags */
    trex->track_id = avio_rb32(pb);
    trex->stsd_id  = avio_rb32(pb);
    trex->duration = avio_rb32(pb);
    trex->size     = avio_rb32(pb);
    trex->flags    = avio_rb32(pb);
    return 0;
}

static int mov_read_trun(MOVContext *c, AVIOContext *pb, MOVAtom atom)
{
    MOVFragment *frag = &c->fragment;
    AVStream *st = NULL;
    MOVStreamContext *sc;
    MOVStts *ctts_data;
    uint64_t offset;
    int64_t dts;
    int data_offset = 0;
    unsigned entries, first_sample_flags = frag->flags;
    int flags, distance, i, found_keyframe = 0;

    for (i = 0; i < c->fc->nb_streams; i++) {
        if (c->fc->streams[i]->id == frag->track_id) {
            st = c->fc->streams[i];
            break;
        }
    }
    if (!st) {
        av_log(c->fc, AV_LOG_ERROR, "could not find corresponding track id %d\n", frag->track_id);
        return AVERROR_INVALIDDATA;
    }
    sc = st->priv_data;
    if (sc->pseudo_stream_id+1 != frag->stsd_id)
        return 0;
    avio_r8(pb); /* version */
    flags = avio_rb24(pb);
    entries = avio_rb32(pb);
    av_dlog(c->fc, "flags 0x%x entries %d\n", flags, entries);

    /* Always assume the presence of composition time offsets.
     * Without this assumption, for instance, we cannot deal with a track in fragmented movies that meet the following.
     *  1) in the initial movie, there are no samples.
     *  2) in the first movie fragment, there is only one sample without composition time offset.
     *  3) in the subsequent movie fragments, there are samples with composition time offset. */
    if (!sc->ctts_count && sc->sample_count)
    {
        /* Complement ctts table if moov atom doesn't have ctts atom. */
        ctts_data = av_malloc(sizeof(*sc->ctts_data));
        if (!ctts_data)
            return AVERROR(ENOMEM);
        sc->ctts_data = ctts_data;
        sc->ctts_data[sc->ctts_count].count = sc->sample_count;
        sc->ctts_data[sc->ctts_count].duration = 0;
        sc->ctts_count++;
    }
    if ((uint64_t)entries+sc->ctts_count >= UINT_MAX/sizeof(*sc->ctts_data))
        return AVERROR_INVALIDDATA;
    ctts_data = av_realloc(sc->ctts_data,
                           (entries+sc->ctts_count)*sizeof(*sc->ctts_data));
    if (!ctts_data)
        return AVERROR(ENOMEM);
    sc->ctts_data = ctts_data;

    if (flags & MOV_TRUN_DATA_OFFSET)        data_offset        = avio_rb32(pb);
    if (flags & MOV_TRUN_FIRST_SAMPLE_FLAGS) first_sample_flags = avio_rb32(pb);
    dts    = sc->track_end - sc->time_offset;
    offset = frag->base_data_offset + data_offset;
    distance = 0;
    av_dlog(c->fc, "first sample flags 0x%x\n", first_sample_flags);
    for (i = 0; i < entries && !pb->eof_reached; i++) {
        unsigned sample_size = frag->size;
        int sample_flags = i ? frag->flags : first_sample_flags;
        unsigned sample_duration = frag->duration;
        int keyframe = 0;

        if (flags & MOV_TRUN_SAMPLE_DURATION) sample_duration = avio_rb32(pb);
        if (flags & MOV_TRUN_SAMPLE_SIZE)     sample_size     = avio_rb32(pb);
        if (flags & MOV_TRUN_SAMPLE_FLAGS)    sample_flags    = avio_rb32(pb);
        sc->ctts_data[sc->ctts_count].count = 1;
        sc->ctts_data[sc->ctts_count].duration = (flags & MOV_TRUN_SAMPLE_CTS) ?
                                                  avio_rb32(pb) : 0;
        mov_update_dts_shift(sc, sc->ctts_data[sc->ctts_count].duration);
        sc->ctts_count++;
        if (st->codec->codec_type == AVMEDIA_TYPE_AUDIO)
            keyframe = 1;
        else if (!found_keyframe)
            keyframe = found_keyframe =
                !(sample_flags & (MOV_FRAG_SAMPLE_FLAG_IS_NON_SYNC |
                                  MOV_FRAG_SAMPLE_FLAG_DEPENDS_YES));
        if (keyframe)
            distance = 0;
        av_add_index_entry(st, offset, dts, sample_size, distance,
                           keyframe ? AVINDEX_KEYFRAME : 0);
        av_dlog(c->fc, "AVIndex stream %d, sample %d, offset %"PRIx64", dts %"PRId64", "
                "size %d, distance %d, keyframe %d\n", st->index, sc->sample_count+i,
                offset, dts, sample_size, distance, keyframe);
        distance++;
        dts += sample_duration;
        offset += sample_size;
        sc->data_size += sample_size;
    }

    if (pb->eof_reached)
        return AVERROR_EOF;

    frag->moof_offset = offset;
    st->duration = sc->track_end = dts + sc->time_offset;
    return 0;
}

/* this atom should be null (from specs), but some buggy files put the 'moov' atom inside it... */
/* like the files created with Adobe Premiere 5.0, for samples see */
/* http://graphics.tudelft.nl/~wouter/publications/soundtests/ */
static int mov_read_wide(MOVContext *c, AVIOContext *pb, MOVAtom atom)
{
    int err;

    if (atom.size < 8)
        return 0; /* continue */
    if (avio_rb32(pb) != 0) { /* 0 sized mdat atom... use the 'wide' atom size */
        avio_skip(pb, atom.size - 4);
        return 0;
    }
    atom.type = avio_rl32(pb);
    atom.size -= 8;
    if (atom.type != MKTAG('m','d','a','t')) {
        avio_skip(pb, atom.size);
        return 0;
    }
    err = mov_read_mdat(c, pb, atom);
    return err;
}

static int mov_read_cmov(MOVContext *c, AVIOContext *pb, MOVAtom atom)
{
#if CONFIG_ZLIB
    AVIOContext ctx;
    uint8_t *cmov_data;
    uint8_t *moov_data; /* uncompressed data */
    long cmov_len, moov_len;
    int ret = -1;

    avio_rb32(pb); /* dcom atom */
    if (avio_rl32(pb) != MKTAG('d','c','o','m'))
        return AVERROR_INVALIDDATA;
    if (avio_rl32(pb) != MKTAG('z','l','i','b')) {
        av_log(c->fc, AV_LOG_ERROR, "unknown compression for cmov atom !\n");
        return AVERROR_INVALIDDATA;
    }
    avio_rb32(pb); /* cmvd atom */
    if (avio_rl32(pb) != MKTAG('c','m','v','d'))
        return AVERROR_INVALIDDATA;
    moov_len = avio_rb32(pb); /* uncompressed size */
    cmov_len = atom.size - 6 * 4;

    cmov_data = av_malloc(cmov_len);
    if (!cmov_data)
        return AVERROR(ENOMEM);
    moov_data = av_malloc(moov_len);
    if (!moov_data) {
        av_free(cmov_data);
        return AVERROR(ENOMEM);
    }
    avio_read(pb, cmov_data, cmov_len);
    if (uncompress (moov_data, (uLongf *) &moov_len, (const Bytef *)cmov_data, cmov_len) != Z_OK)
        goto free_and_return;
    if (ffio_init_context(&ctx, moov_data, moov_len, 0, NULL, NULL, NULL, NULL) != 0)
        goto free_and_return;
    atom.type = MKTAG('m','o','o','v');
    atom.size = moov_len;
    ret = mov_read_default(c, &ctx, atom);
free_and_return:
    av_free(moov_data);
    av_free(cmov_data);
    return ret;
#else
    av_log(c->fc, AV_LOG_ERROR, "this file requires zlib support compiled in\n");
    return AVERROR(ENOSYS);
#endif
}

/* edit list atom */
static int mov_read_elst(MOVContext *c, AVIOContext *pb, MOVAtom atom)
{
    MOVStreamContext *sc;
    int i, edit_count, version, edit_start_index = 0;
    int unsupported = 0;

    if (c->fc->nb_streams < 1 || c->ignore_editlist)
        return 0;
    sc = c->fc->streams[c->fc->nb_streams-1]->priv_data;

    version = avio_r8(pb); /* version */
    avio_rb24(pb); /* flags */
    edit_count = avio_rb32(pb); /* entries */

    if ((uint64_t)edit_count*12+8 > atom.size)
        return AVERROR_INVALIDDATA;

    av_dlog(c->fc, "track[%i].edit_count = %i\n", c->fc->nb_streams-1, edit_count);
    for (i=0; i<edit_count; i++){
        int64_t time;
        int64_t duration;
        int rate;
        if (version == 1) {
            duration = avio_rb64(pb);
            time     = avio_rb64(pb);
        } else {
            duration = avio_rb32(pb); /* segment duration */
            time     = (int32_t)avio_rb32(pb); /* media time */
        }
        rate = avio_rb32(pb);
        if (i == 0 && time == -1) {
            sc->empty_duration = duration;
            edit_start_index = 1;
        } else if (i == edit_start_index && time >= 0)
            sc->start_time = time;
        else
            unsupported = 1;

        av_dlog(c->fc, "duration=%"PRId64" time=%"PRId64" rate=%f\n",
                duration, time, rate / 65536.0);
    }

    if (unsupported)
        av_log(c->fc, AV_LOG_WARNING, "multiple edit list entries, "
               "a/v desync might occur, patch welcome\n");

    return 0;
}

static int mov_read_tmcd(MOVContext *c, AVIOContext *pb, MOVAtom atom)
{
    MOVStreamContext *sc;

    if (c->fc->nb_streams < 1)
        return AVERROR_INVALIDDATA;
    sc = c->fc->streams[c->fc->nb_streams - 1]->priv_data;
    sc->timecode_track = avio_rb32(pb);
    return 0;
}

static int mov_read_uuid(MOVContext *c, AVIOContext *pb, MOVAtom atom)
{
    int ret;
    uint8_t uuid[16];
    static const uint8_t uuid_isml_manifest[] = {
        0xa5, 0xd4, 0x0b, 0x30, 0xe8, 0x14, 0x11, 0xdd,
        0xba, 0x2f, 0x08, 0x00, 0x20, 0x0c, 0x9a, 0x66
    };

    if (atom.size < sizeof(uuid) || atom.size == INT64_MAX)
        return AVERROR_INVALIDDATA;

    ret = avio_read(pb, uuid, sizeof(uuid));
    if (ret < 0) {
        return ret;
    } else if (ret != sizeof(uuid)) {
        return AVERROR_INVALIDDATA;
    }
    if (!memcmp(uuid, uuid_isml_manifest, sizeof(uuid))) {
        uint8_t *buffer, *ptr;
        char *endptr;
        size_t len = atom.size - sizeof(uuid);

        if (len < 4) {
            return AVERROR_INVALIDDATA;
        }
        ret = avio_skip(pb, 4); // zeroes
        len -= 4;

        buffer = av_mallocz(len + 1);
        if (!buffer) {
            return AVERROR(ENOMEM);
        }
        ret = avio_read(pb, buffer, len);
        if (ret < 0) {
            av_free(buffer);
            return ret;
        } else if (ret != len) {
            av_free(buffer);
            return AVERROR_INVALIDDATA;
        }

        ptr = buffer;
        while ((ptr = av_stristr(ptr, "systemBitrate=\"")) != NULL) {
            ptr += sizeof("systemBitrate=\"") - 1;
            c->bitrates_count++;
            c->bitrates = av_realloc_f(c->bitrates, c->bitrates_count, sizeof(*c->bitrates));
            if (!c->bitrates) {
                c->bitrates_count = 0;
                av_free(buffer);
                return AVERROR(ENOMEM);
            }
            errno = 0;
            ret = strtol(ptr, &endptr, 10);
            if (ret < 0 || errno || *endptr != '"') {
                c->bitrates[c->bitrates_count - 1] = 0;
            } else {
                c->bitrates[c->bitrates_count - 1] = ret;
            }
        }

        av_free(buffer);
    }
    return 0;
}

static const MOVParseTableEntry mov_default_parse_table[] = {
{ MKTAG('A','C','L','R'), mov_read_avid },
{ MKTAG('A','P','R','G'), mov_read_avid },
{ MKTAG('A','A','L','P'), mov_read_avid },
{ MKTAG('A','R','E','S'), mov_read_ares },
{ MKTAG('a','v','s','s'), mov_read_avss },
{ MKTAG('c','h','p','l'), mov_read_chpl },
{ MKTAG('c','o','6','4'), mov_read_stco },
{ MKTAG('c','t','t','s'), mov_read_ctts }, /* composition time to sample */
{ MKTAG('d','i','n','f'), mov_read_default },
{ MKTAG('d','r','e','f'), mov_read_dref },
{ MKTAG('e','d','t','s'), mov_read_default },
{ MKTAG('e','l','s','t'), mov_read_elst },
{ MKTAG('e','n','d','a'), mov_read_enda },
{ MKTAG('f','i','e','l'), mov_read_fiel },
{ MKTAG('f','t','y','p'), mov_read_ftyp },
{ MKTAG('g','l','b','l'), mov_read_glbl },
{ MKTAG('h','d','l','r'), mov_read_hdlr },
{ MKTAG('i','l','s','t'), mov_read_ilst },
{ MKTAG('j','p','2','h'), mov_read_jp2h },
{ MKTAG('m','d','a','t'), mov_read_mdat },
{ MKTAG('m','d','h','d'), mov_read_mdhd },
{ MKTAG('m','d','i','a'), mov_read_default },
{ MKTAG('m','e','t','a'), mov_read_meta },
{ MKTAG('m','i','n','f'), mov_read_default },
{ MKTAG('m','o','o','f'), mov_read_moof },
{ MKTAG('m','o','o','v'), mov_read_moov },
{ MKTAG('m','v','e','x'), mov_read_default },
{ MKTAG('m','v','h','d'), mov_read_mvhd },
{ MKTAG('S','M','I',' '), mov_read_svq3 },
{ MKTAG('a','l','a','c'), mov_read_alac }, /* alac specific atom */
{ MKTAG('a','v','c','C'), mov_read_glbl },
{ MKTAG('p','a','s','p'), mov_read_pasp },
{ MKTAG('s','t','b','l'), mov_read_default },
{ MKTAG('s','t','c','o'), mov_read_stco },
{ MKTAG('s','t','p','s'), mov_read_stps },
{ MKTAG('s','t','r','f'), mov_read_strf },
{ MKTAG('s','t','s','c'), mov_read_stsc },
{ MKTAG('s','t','s','d'), mov_read_stsd }, /* sample description */
{ MKTAG('s','t','s','s'), mov_read_stss }, /* sync sample */
{ MKTAG('s','t','s','z'), mov_read_stsz }, /* sample size */
{ MKTAG('s','t','t','s'), mov_read_stts },
{ MKTAG('s','t','z','2'), mov_read_stsz }, /* compact sample size */
{ MKTAG('t','k','h','d'), mov_read_tkhd }, /* track header */
{ MKTAG('t','f','h','d'), mov_read_tfhd }, /* track fragment header */
{ MKTAG('t','r','a','k'), mov_read_trak },
{ MKTAG('t','r','a','f'), mov_read_default },
{ MKTAG('t','r','e','f'), mov_read_default },
{ MKTAG('t','m','c','d'), mov_read_tmcd },
{ MKTAG('c','h','a','p'), mov_read_chap },
{ MKTAG('t','r','e','x'), mov_read_trex },
{ MKTAG('t','r','u','n'), mov_read_trun },
{ MKTAG('u','d','t','a'), mov_read_default },
{ MKTAG('w','a','v','e'), mov_read_wave },
{ MKTAG('e','s','d','s'), mov_read_esds },
{ MKTAG('d','a','c','3'), mov_read_dac3 }, /* AC-3 info */
{ MKTAG('d','e','c','3'), mov_read_dec3 }, /* EAC-3 info */
{ MKTAG('w','i','d','e'), mov_read_wide }, /* place holder */
{ MKTAG('w','f','e','x'), mov_read_wfex },
{ MKTAG('c','m','o','v'), mov_read_cmov },
{ MKTAG('c','h','a','n'), mov_read_chan }, /* channel layout */
{ MKTAG('d','v','c','1'), mov_read_dvc1 },
{ MKTAG('s','b','g','p'), mov_read_sbgp },
{ MKTAG('u','u','i','d'), mov_read_uuid },
{ MKTAG('C','i','n', 0x8e), mov_read_targa_y216 },
{ 0, NULL }
};

static int mov_read_default(MOVContext *c, AVIOContext *pb, MOVAtom atom)
{
    int64_t total_size = 0;
    MOVAtom a;
    int i;

    if (atom.size < 0)
        atom.size = INT64_MAX;
    while (total_size + 8 <= atom.size && !url_feof(pb)) {
        int (*parse)(MOVContext*, AVIOContext*, MOVAtom) = NULL;
        a.size = atom.size;
        a.type=0;
        if (atom.size >= 8) {
            a.size = avio_rb32(pb);
            a.type = avio_rl32(pb);
            if (atom.type != MKTAG('r','o','o','t') &&
                atom.type != MKTAG('m','o','o','v'))
            {
                if (a.type == MKTAG('t','r','a','k') || a.type == MKTAG('m','d','a','t'))
                {
                    av_log(c->fc, AV_LOG_ERROR, "Broken file, trak/mdat not at top-level\n");
                    avio_skip(pb, -8);
                    return 0;
                }
            }
            total_size += 8;
            if (a.size == 1) { /* 64 bit extended size */
                a.size = avio_rb64(pb) - 8;
                total_size += 8;
            }
        }
        av_dlog(c->fc, "type: %08x '%.4s' parent:'%.4s' sz: %"PRId64" %"PRId64" %"PRId64"\n",
                a.type, (char*)&a.type, (char*)&atom.type, a.size, total_size, atom.size);
        if (a.size == 0) {
            a.size = atom.size - total_size + 8;
        }
        a.size -= 8;
        if (a.size < 0)
            break;
        a.size = FFMIN(a.size, atom.size - total_size);

        for (i = 0; mov_default_parse_table[i].type; i++)
            if (mov_default_parse_table[i].type == a.type) {
                parse = mov_default_parse_table[i].parse;
                break;
            }

        // container is user data
        if (!parse && (atom.type == MKTAG('u','d','t','a') ||
                       atom.type == MKTAG('i','l','s','t')))
            parse = mov_read_udta_string;

        if (!parse) { /* skip leaf atoms data */
            avio_skip(pb, a.size);
        } else {
            int64_t start_pos = avio_tell(pb);
            int64_t left;
            int err = parse(c, pb, a);
            if (err < 0)
                return err;
            if (c->found_moov && c->found_mdat &&
                ((!pb->seekable || c->fc->flags & AVFMT_FLAG_IGNIDX) ||
                 start_pos + a.size == avio_size(pb))) {
                if (!pb->seekable || c->fc->flags & AVFMT_FLAG_IGNIDX)
                    c->next_root_atom = start_pos + a.size;
                return 0;
            }
            left = a.size - avio_tell(pb) + start_pos;
            if (left > 0) /* skip garbage at atom end */
                avio_skip(pb, left);
            else if (left < 0) {
                av_log(c->fc, AV_LOG_WARNING,
                       "overread end of atom '%.4s' by %"PRId64" bytes\n",
                       (char*)&a.type, -left);
                avio_seek(pb, left, SEEK_CUR);
            }
        }

        total_size += a.size;
    }

    if (total_size < atom.size && atom.size < 0x7ffff)
        avio_skip(pb, atom.size - total_size);

    return 0;
}

static int mov_probe(AVProbeData *p)
{
    int64_t offset;
    uint32_t tag;
    int score = 0;
    int moov_offset = -1;

    /* check file header */
    offset = 0;
    for (;;) {
        /* ignore invalid offset */
        if ((offset + 8) > (unsigned int)p->buf_size)
            break;
        tag = AV_RL32(p->buf + offset + 4);
        switch(tag) {
        /* check for obvious tags */
        case MKTAG('m','o','o','v'):
            moov_offset = offset + 4;
        case MKTAG('j','P',' ',' '): /* jpeg 2000 signature */
        case MKTAG('m','d','a','t'):
        case MKTAG('p','n','o','t'): /* detect movs with preview pics like ew.mov and april.mov */
        case MKTAG('u','d','t','a'): /* Packet Video PVAuthor adds this and a lot of more junk */
        case MKTAG('f','t','y','p'):
            if (AV_RB32(p->buf+offset) < 8 &&
                (AV_RB32(p->buf+offset) != 1 ||
                 offset + 12 > (unsigned int)p->buf_size ||
                 AV_RB64(p->buf+offset + 8) == 0)) {
                score = FFMAX(score, AVPROBE_SCORE_EXTENSION);
            } else {
                score = AVPROBE_SCORE_MAX;
            }
            offset = FFMAX(4, AV_RB32(p->buf+offset)) + offset;
            break;
        /* those are more common words, so rate then a bit less */
        case MKTAG('e','d','i','w'): /* xdcam files have reverted first tags */
        case MKTAG('w','i','d','e'):
        case MKTAG('f','r','e','e'):
        case MKTAG('j','u','n','k'):
        case MKTAG('p','i','c','t'):
            score  = FFMAX(score, AVPROBE_SCORE_MAX - 5);
            offset = FFMAX(4, AV_RB32(p->buf+offset)) + offset;
            break;
        case MKTAG(0x82,0x82,0x7f,0x7d):
        case MKTAG('s','k','i','p'):
        case MKTAG('u','u','i','d'):
        case MKTAG('p','r','f','l'):
            /* if we only find those cause probedata is too small at least rate them */
            score  = FFMAX(score, AVPROBE_SCORE_EXTENSION);
            offset = FFMAX(4, AV_RB32(p->buf+offset)) + offset;
            break;
        default:
            offset = FFMAX(4, AV_RB32(p->buf+offset)) + offset;
        }
    }
    if(score > AVPROBE_SCORE_MAX - 50 && moov_offset != -1) {
        /* moov atom in the header - we should make sure that this is not a
         * MOV-packed MPEG-PS */
        offset = moov_offset;

        while(offset < (p->buf_size - 16)){ /* Sufficient space */
               /* We found an actual hdlr atom */
            if(AV_RL32(p->buf + offset     ) == MKTAG('h','d','l','r') &&
               AV_RL32(p->buf + offset +  8) == MKTAG('m','h','l','r') &&
               AV_RL32(p->buf + offset + 12) == MKTAG('M','P','E','G')){
                av_log(NULL, AV_LOG_WARNING, "Found media data tag MPEG indicating this is a MOV-packed MPEG-PS.\n");
                /* We found a media handler reference atom describing an
                 * MPEG-PS-in-MOV, return a
                 * low score to force expanding the probe window until
                 * mpegps_probe finds what it needs */
                return 5;
            }else
                /* Keep looking */
                offset+=2;
        }
    }

    return score;
}

// must be done after parsing all trak because there's no order requirement
static void mov_read_chapters(AVFormatContext *s)
{
    MOVContext *mov = s->priv_data;
    AVStream *st = NULL;
    MOVStreamContext *sc;
    int64_t cur_pos;
    int i;

    for (i = 0; i < s->nb_streams; i++)
        if (s->streams[i]->id == mov->chapter_track) {
            st = s->streams[i];
            break;
        }
    if (!st) {
        av_log(s, AV_LOG_ERROR, "Referenced QT chapter track not found\n");
        return;
    }

    st->discard = AVDISCARD_ALL;
    sc = st->priv_data;
    cur_pos = avio_tell(sc->pb);

    for (i = 0; i < st->nb_index_entries; i++) {
        AVIndexEntry *sample = &st->index_entries[i];
        int64_t end = i+1 < st->nb_index_entries ? st->index_entries[i+1].timestamp : st->duration;
        uint8_t *title;
        uint16_t ch;
        int len, title_len;

        if (avio_seek(sc->pb, sample->pos, SEEK_SET) != sample->pos) {
            av_log(s, AV_LOG_ERROR, "Chapter %d not found in file\n", i);
            goto finish;
        }

        // the first two bytes are the length of the title
        len = avio_rb16(sc->pb);
        if (len > sample->size-2)
            continue;
        title_len = 2*len + 1;
        if (!(title = av_mallocz(title_len)))
            goto finish;

        // The samples could theoretically be in any encoding if there's an encd
        // atom following, but in practice are only utf-8 or utf-16, distinguished
        // instead by the presence of a BOM
        if (!len) {
            title[0] = 0;
        } else {
            ch = avio_rb16(sc->pb);
            if (ch == 0xfeff)
                avio_get_str16be(sc->pb, len, title, title_len);
            else if (ch == 0xfffe)
                avio_get_str16le(sc->pb, len, title, title_len);
            else {
                AV_WB16(title, ch);
                if (len == 1 || len == 2)
                    title[len] = 0;
                else
                    avio_get_str(sc->pb, INT_MAX, title + 2, len - 1);
            }
        }

        avpriv_new_chapter(s, i, st->time_base, sample->timestamp, end, title);
        av_freep(&title);
    }
finish:
    avio_seek(sc->pb, cur_pos, SEEK_SET);
}

static int parse_timecode_in_framenum_format(AVFormatContext *s, AVStream *st,
                                             uint32_t value, int flags)
{
    AVTimecode tc;
    char buf[AV_TIMECODE_STR_SIZE];
    AVRational rate = {st->codec->time_base.den,
                       st->codec->time_base.num};
    int ret = av_timecode_init(&tc, rate, flags, 0, s);
    if (ret < 0)
        return ret;
    av_dict_set(&st->metadata, "timecode",
                av_timecode_make_string(&tc, buf, value), 0);
    return 0;
}

static int mov_read_timecode_track(AVFormatContext *s, AVStream *st)
{
    MOVStreamContext *sc = st->priv_data;
    int flags = 0;
    int64_t cur_pos = avio_tell(sc->pb);
    uint32_t value;

    if (!st->nb_index_entries)
        return -1;

    avio_seek(sc->pb, st->index_entries->pos, SEEK_SET);
    value = avio_rb32(s->pb);

    if (sc->tmcd_flags & 0x0001) flags |= AV_TIMECODE_FLAG_DROPFRAME;
    if (sc->tmcd_flags & 0x0002) flags |= AV_TIMECODE_FLAG_24HOURSMAX;
    if (sc->tmcd_flags & 0x0004) flags |= AV_TIMECODE_FLAG_ALLOWNEGATIVE;

    /* Assume Counter flag is set to 1 in tmcd track (even though it is likely
     * not the case) and thus assume "frame number format" instead of QT one.
     * No sample with tmcd track can be found with a QT timecode at the moment,
     * despite what the tmcd track "suggests" (Counter flag set to 0 means QT
     * format). */
    parse_timecode_in_framenum_format(s, st, value, flags);

    avio_seek(sc->pb, cur_pos, SEEK_SET);
    return 0;
}

static int mov_read_close(AVFormatContext *s)
{
    MOVContext *mov = s->priv_data;
    int i, j;

    for (i = 0; i < s->nb_streams; i++) {
        AVStream *st = s->streams[i];
        MOVStreamContext *sc = st->priv_data;

        av_freep(&sc->ctts_data);
        for (j = 0; j < sc->drefs_count; j++) {
            av_freep(&sc->drefs[j].path);
            av_freep(&sc->drefs[j].dir);
        }
        av_freep(&sc->drefs);
        if (!sc->pb_is_copied)
            avio_close(sc->pb);
        sc->pb = NULL;
        av_freep(&sc->chunk_offsets);
        av_freep(&sc->keyframes);
        av_freep(&sc->sample_sizes);
        av_freep(&sc->stps_data);
        av_freep(&sc->stsc_data);
        av_freep(&sc->stts_data);
    }

    if (mov->dv_demux) {
        for (i = 0; i < mov->dv_fctx->nb_streams; i++) {
            av_freep(&mov->dv_fctx->streams[i]->codec);
            av_freep(&mov->dv_fctx->streams[i]);
        }
        av_freep(&mov->dv_fctx);
        av_freep(&mov->dv_demux);
    }

    av_freep(&mov->trex_data);
    av_freep(&mov->bitrates);

    return 0;
}

static int tmcd_is_referenced(AVFormatContext *s, int tmcd_id)
{
    int i;

    for (i = 0; i < s->nb_streams; i++) {
        AVStream *st = s->streams[i];
        MOVStreamContext *sc = st->priv_data;

        if (st->codec->codec_type == AVMEDIA_TYPE_VIDEO &&
            sc->timecode_track == tmcd_id)
            return 1;
    }
    return 0;
}

/* look for a tmcd track not referenced by any video track, and export it globally */
static void export_orphan_timecode(AVFormatContext *s)
{
    int i;

    for (i = 0; i < s->nb_streams; i++) {
        AVStream *st = s->streams[i];

        if (st->codec->codec_tag  == MKTAG('t','m','c','d') &&
            !tmcd_is_referenced(s, i + 1)) {
            AVDictionaryEntry *tcr = av_dict_get(st->metadata, "timecode", NULL, 0);
            if (tcr) {
                av_dict_set(&s->metadata, "timecode", tcr->value, 0);
                break;
            }
        }
    }
}

static int mov_read_header(AVFormatContext *s)
{
    MOVContext *mov = s->priv_data;
    AVIOContext *pb = s->pb;
    int i, j, err;
    MOVAtom atom = { AV_RL32("root") };

    mov->fc = s;
    /* .mov and .mp4 aren't streamable anyway (only progressive download if moov is before mdat) */
    if (pb->seekable)
        atom.size = avio_size(pb);
    else
        atom.size = INT64_MAX;

    /* check MOV header */
    if ((err = mov_read_default(mov, pb, atom)) < 0) {
        av_log(s, AV_LOG_ERROR, "error reading header: %d\n", err);
        mov_read_close(s);
        return err;
    }
    if (!mov->found_moov) {
        av_log(s, AV_LOG_ERROR, "moov atom not found\n");
        mov_read_close(s);
        return AVERROR_INVALIDDATA;
    }
    av_dlog(mov->fc, "on_parse_exit_offset=%"PRId64"\n", avio_tell(pb));

    if (pb->seekable) {
        if (mov->chapter_track > 0)
            mov_read_chapters(s);
        for (i = 0; i < s->nb_streams; i++)
            if (s->streams[i]->codec->codec_tag == AV_RL32("tmcd"))
                mov_read_timecode_track(s, s->streams[i]);
    }

    /* copy timecode metadata from tmcd tracks to the related video streams */
    for (i = 0; i < s->nb_streams; i++) {
        AVStream *st = s->streams[i];
        MOVStreamContext *sc = st->priv_data;
        if (sc->timecode_track > 0) {
            AVDictionaryEntry *tcr;
            int tmcd_st_id = -1;

            for (j = 0; j < s->nb_streams; j++)
                if (s->streams[j]->id == sc->timecode_track)
                    tmcd_st_id = j;

            if (tmcd_st_id < 0 || tmcd_st_id == i)
                continue;
            tcr = av_dict_get(s->streams[tmcd_st_id]->metadata, "timecode", NULL, 0);
            if (tcr)
                av_dict_set(&st->metadata, "timecode", tcr->value, 0);
        }
    }
    export_orphan_timecode(s);

    for (i = 0; i < s->nb_streams; i++) {
        AVStream *st = s->streams[i];
        MOVStreamContext *sc = st->priv_data;
        fix_timescale(mov, sc);
        if(st->codec->codec_type == AVMEDIA_TYPE_AUDIO && st->codec->codec_id == AV_CODEC_ID_AAC) {
            st->skip_samples = sc->start_pad;
        }
    }

    if (mov->trex_data) {
        for (i = 0; i < s->nb_streams; i++) {
            AVStream *st = s->streams[i];
            MOVStreamContext *sc = st->priv_data;
            if (st->duration)
                st->codec->bit_rate = sc->data_size * 8 * sc->time_scale / st->duration;
        }
    }

    for (i = 0; i < mov->bitrates_count && i < s->nb_streams; i++) {
        if (mov->bitrates[i]) {
            s->streams[i]->codec->bit_rate = mov->bitrates[i];
        }
    }

    return 0;
}

static AVIndexEntry *mov_find_next_sample(AVFormatContext *s, AVStream **st)
{
    AVIndexEntry *sample = NULL;
    int64_t best_dts = INT64_MAX;
    int i;
    for (i = 0; i < s->nb_streams; i++) {
        AVStream *avst = s->streams[i];
        MOVStreamContext *msc = avst->priv_data;
        if (msc->pb && msc->current_sample < avst->nb_index_entries) {
            AVIndexEntry *current_sample = &avst->index_entries[msc->current_sample];
            int64_t dts = av_rescale(current_sample->timestamp, AV_TIME_BASE, msc->time_scale);
            av_dlog(s, "stream %d, sample %d, dts %"PRId64"\n", i, msc->current_sample, dts);
            if (!sample || (!s->pb->seekable && current_sample->pos < sample->pos) ||
                (s->pb->seekable &&
                 ((msc->pb != s->pb && dts < best_dts) || (msc->pb == s->pb &&
                 ((FFABS(best_dts - dts) <= AV_TIME_BASE && current_sample->pos < sample->pos) ||
                  (FFABS(best_dts - dts) > AV_TIME_BASE && dts < best_dts)))))) {
                sample = current_sample;
                best_dts = dts;
                *st = avst;
            }
        }
    }
    return sample;
}

static int mov_read_packet(AVFormatContext *s, AVPacket *pkt)
{
    MOVContext *mov = s->priv_data;
    MOVStreamContext *sc;
    AVIndexEntry *sample;
    AVStream *st = NULL;
    int ret;
    mov->fc = s;
 retry:
    sample = mov_find_next_sample(s, &st);
    if (!sample) {
        mov->found_mdat = 0;
        if (!mov->next_root_atom)
            return AVERROR_EOF;
        avio_seek(s->pb, mov->next_root_atom, SEEK_SET);
        mov->next_root_atom = 0;
        if (mov_read_default(mov, s->pb, (MOVAtom){ AV_RL32("root"), INT64_MAX }) < 0 ||
            url_feof(s->pb))
            return AVERROR_EOF;
        av_dlog(s, "read fragments, offset 0x%"PRIx64"\n", avio_tell(s->pb));
        goto retry;
    }
    sc = st->priv_data;
    /* must be done just before reading, to avoid infinite loop on sample */
    sc->current_sample++;

    if (mov->next_root_atom) {
        sample->pos = FFMIN(sample->pos, mov->next_root_atom);
        sample->size = FFMIN(sample->size, (mov->next_root_atom - sample->pos));
    }

    if (st->discard != AVDISCARD_ALL) {
        if (avio_seek(sc->pb, sample->pos, SEEK_SET) != sample->pos) {
            av_log(mov->fc, AV_LOG_ERROR, "stream %d, offset 0x%"PRIx64": partial file\n",
                   sc->ffindex, sample->pos);
            return AVERROR_INVALIDDATA;
        }
        ret = av_get_packet(sc->pb, pkt, sample->size);
        if (ret < 0)
            return ret;
        if (sc->has_palette) {
            uint8_t *pal;

            pal = av_packet_new_side_data(pkt, AV_PKT_DATA_PALETTE, AVPALETTE_SIZE);
            if (!pal) {
                av_log(mov->fc, AV_LOG_ERROR, "Cannot append palette to packet\n");
            } else {
                memcpy(pal, sc->palette, AVPALETTE_SIZE);
                sc->has_palette = 0;
            }
        }
#if CONFIG_DV_DEMUXER
        if (mov->dv_demux && sc->dv_audio_container) {
            avpriv_dv_produce_packet(mov->dv_demux, pkt, pkt->data, pkt->size, pkt->pos);
            av_free(pkt->data);
            pkt->size = 0;
            ret = avpriv_dv_get_packet(mov->dv_demux, pkt);
            if (ret < 0)
                return ret;
        }
#endif
    }

    pkt->stream_index = sc->ffindex;
    pkt->dts = sample->timestamp;
    if (sc->ctts_data && sc->ctts_index < sc->ctts_count) {
        pkt->pts = pkt->dts + sc->dts_shift + sc->ctts_data[sc->ctts_index].duration;
        /* update ctts context */
        sc->ctts_sample++;
        if (sc->ctts_index < sc->ctts_count &&
            sc->ctts_data[sc->ctts_index].count == sc->ctts_sample) {
            sc->ctts_index++;
            sc->ctts_sample = 0;
        }
        if (sc->wrong_dts)
            pkt->dts = AV_NOPTS_VALUE;
    } else {
        int64_t next_dts = (sc->current_sample < st->nb_index_entries) ?
            st->index_entries[sc->current_sample].timestamp : st->duration;
        pkt->duration = next_dts - pkt->dts;
        pkt->pts = pkt->dts;
    }
    if (st->discard == AVDISCARD_ALL)
        goto retry;
    pkt->flags |= sample->flags & AVINDEX_KEYFRAME ? AV_PKT_FLAG_KEY : 0;
    pkt->pos = sample->pos;
    av_dlog(s, "stream %d, pts %"PRId64", dts %"PRId64", pos 0x%"PRIx64", duration %d\n",
            pkt->stream_index, pkt->pts, pkt->dts, pkt->pos, pkt->duration);
    return 0;
}

static int mov_seek_stream(AVFormatContext *s, AVStream *st, int64_t timestamp, int flags)
{
    MOVStreamContext *sc = st->priv_data;
    int sample, time_sample;
    int i;

    sample = av_index_search_timestamp(st, timestamp, flags);
    av_dlog(s, "stream %d, timestamp %"PRId64", sample %d\n", st->index, timestamp, sample);
    if (sample < 0 && st->nb_index_entries && timestamp < st->index_entries[0].timestamp)
        sample = 0;
    if (sample < 0) /* not sure what to do */
        return AVERROR_INVALIDDATA;
    sc->current_sample = sample;
    av_dlog(s, "stream %d, found sample %d\n", st->index, sc->current_sample);
    /* adjust ctts index */
    if (sc->ctts_data) {
        time_sample = 0;
        for (i = 0; i < sc->ctts_count; i++) {
            int next = time_sample + sc->ctts_data[i].count;
            if (next > sc->current_sample) {
                sc->ctts_index = i;
                sc->ctts_sample = sc->current_sample - time_sample;
                break;
            }
            time_sample = next;
        }
    }
    return sample;
}

static int mov_read_seek(AVFormatContext *s, int stream_index, int64_t sample_time, int flags)
{
    AVStream *st;
    int64_t seek_timestamp, timestamp;
    int sample;
    int i;

    if (stream_index >= s->nb_streams)
        return AVERROR_INVALIDDATA;

    st = s->streams[stream_index];
    sample = mov_seek_stream(s, st, sample_time, flags);
    if (sample < 0)
        return sample;

    /* adjust seek timestamp to found sample timestamp */
    seek_timestamp = st->index_entries[sample].timestamp;

    for (i = 0; i < s->nb_streams; i++) {
        MOVStreamContext *sc = s->streams[i]->priv_data;
        st = s->streams[i];
        st->skip_samples = (sample_time <= 0) ? sc->start_pad : 0;

        if (stream_index == i)
            continue;

        timestamp = av_rescale_q(seek_timestamp, s->streams[stream_index]->time_base, st->time_base);
        mov_seek_stream(s, st, timestamp, flags);
    }
    return 0;
}

static const AVOption options[] = {
    {"use_absolute_path",
        "allow using absolute path when opening alias, this is a possible security issue",
        offsetof(MOVContext, use_absolute_path), FF_OPT_TYPE_INT, {.i64 = 0},
        0, 1, AV_OPT_FLAG_VIDEO_PARAM|AV_OPT_FLAG_DECODING_PARAM},
    {"ignore_editlist", "", offsetof(MOVContext, ignore_editlist), FF_OPT_TYPE_INT, {.i64 = 0},
        0, 1, AV_OPT_FLAG_VIDEO_PARAM|AV_OPT_FLAG_DECODING_PARAM},
    {NULL}
};

static const AVClass mov_class = {
    .class_name = "mov,mp4,m4a,3gp,3g2,mj2",
    .item_name  = av_default_item_name,
    .option     = options,
    .version    = LIBAVUTIL_VERSION_INT,
};

AVInputFormat ff_mov_demuxer = {
    .name           = "mov,mp4,m4a,3gp,3g2,mj2",
    .long_name      = NULL_IF_CONFIG_SMALL("QuickTime / MOV"),
    .priv_data_size = sizeof(MOVContext),
    .read_probe     = mov_probe,
    .read_header    = mov_read_header,
    .read_packet    = mov_read_packet,
    .read_close     = mov_read_close,
    .read_seek      = mov_read_seek,
    .priv_class     = &mov_class,
    .flags          = AVFMT_NO_BYTE_SEEK,
};<|MERGE_RESOLUTION|>--- conflicted
+++ resolved
@@ -1495,6 +1495,16 @@
         if (!st->codec->extradata)
             return AVERROR(ENOMEM);
         avio_read(pb, st->codec->extradata, size);
+        if (size > 16) {
+            MOVStreamContext *tmcd_ctx = st->priv_data;
+            int val;
+            val = AV_RB32(st->codec->extradata + 4);
+            tmcd_ctx->tmcd_flags = val;
+            if (val & 1)
+                st->codec->flags2 |= CODEC_FLAG2_DROP_FRAME_TIMECODE;
+            st->codec->time_base.den = st->codec->extradata[16]; /* number of frame */
+            st->codec->time_base.num = 1;
+        }
     } else {
         /* other codec type, just skip (rtp, mp4s ...) */
         avio_skip(pb, size);
@@ -1654,28 +1664,10 @@
             mov_parse_stsd_subtitle(c, pb, st, sc,
                                     size - (avio_tell(pb) - start_pos));
         } else {
-<<<<<<< HEAD
-            if (st->codec->codec_tag == MKTAG('t','m','c','d')) {
-                MOVStreamContext *tmcd_ctx = st->priv_data;
-                int val;
-                avio_rb32(pb);       /* reserved */
-                val = avio_rb32(pb); /* flags */
-                tmcd_ctx->tmcd_flags = val;
-                if (val & 1)
-                    st->codec->flags2 |= CODEC_FLAG2_DROP_FRAME_TIMECODE;
-                avio_rb32(pb); /* time scale */
-                avio_rb32(pb); /* frame duration */
-                st->codec->time_base.den = avio_r8(pb); /* number of frame */
-                st->codec->time_base.num = 1;
-            }
-            /* other codec type, just skip (rtp, mp4s, ...) */
-            avio_skip(pb, size - (avio_tell(pb) - start_pos));
-=======
             ret = mov_parse_stsd_data(c, pb, st, sc,
                                       size - (avio_tell(pb) - start_pos));
             if (ret < 0)
                 return ret;
->>>>>>> 5b41eb91
         }
         /* this will read extra atoms at the end (wave, alac, damr, avcC, SMI ...) */
         a.size = size - (avio_tell(pb) - start_pos);
