--- conflicted
+++ resolved
@@ -579,6 +579,7 @@
     AVStream *st;
     uint32_t timestamp;
     int rv = 0;
+    int h;
 
     ext          = buf[0] & 0x10;
     payload_type = buf[1] & 0x7f;
@@ -639,50 +640,9 @@
     } else if (st) {
         /* At this point, the RTP header has been stripped;
          * This is ASSUMING that there is only 1 CSRC, which isn't wise. */
-<<<<<<< HEAD
-        switch (st->codec->codec_id) {
-        case AV_CODEC_ID_MP2:
-        case AV_CODEC_ID_MP3:
-            /* better than nothing: skip MPEG audio RTP header */
-            if (len <= 4)
-                return -1;
-            h    = AV_RB32(buf);
-            len -= 4;
-            buf += 4;
-            if (av_new_packet(pkt, len) < 0)
-                return AVERROR(ENOMEM);
-            memcpy(pkt->data, buf, len);
-            break;
-        case AV_CODEC_ID_MPEG1VIDEO:
-        case AV_CODEC_ID_MPEG2VIDEO:
-            /* better than nothing: skip MPEG video RTP header */
-            if (len <= 4)
-                return -1;
-            h    = AV_RB32(buf);
-            buf += 4;
-            len -= 4;
-            if (h & (1 << 26)) {
-                /* MPEG-2 */
-                if (len <= 4)
-                    return -1;
-                buf += 4;
-                len -= 4;
-            }
-            if (av_new_packet(pkt, len) < 0)
-                return AVERROR(ENOMEM);
-            memcpy(pkt->data, buf, len);
-            break;
-        default:
-            if (av_new_packet(pkt, len) < 0)
-                return AVERROR(ENOMEM);
-            memcpy(pkt->data, buf, len);
-            break;
-        }
-
-=======
-        av_new_packet(pkt, len);
+        if (av_new_packet(pkt, len) < 0)
+            return AVERROR(ENOMEM);
         memcpy(pkt->data, buf, len);
->>>>>>> c6f1dc8e
         pkt->stream_index = st->index;
     } else {
         return AVERROR(EINVAL);
