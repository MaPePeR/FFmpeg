/*
 * Format register and lookup
 * Copyright (c) 2000, 2001, 2002 Fabrice Bellard
 *
 * This file is part of FFmpeg.
 *
 * FFmpeg is free software; you can redistribute it and/or
 * modify it under the terms of the GNU Lesser General Public
 * License as published by the Free Software Foundation; either
 * version 2.1 of the License, or (at your option) any later version.
 *
 * FFmpeg is distributed in the hope that it will be useful,
 * but WITHOUT ANY WARRANTY; without even the implied warranty of
 * MERCHANTABILITY or FITNESS FOR A PARTICULAR PURPOSE.  See the GNU
 * Lesser General Public License for more details.
 *
 * You should have received a copy of the GNU Lesser General Public
 * License along with FFmpeg; if not, write to the Free Software
 * Foundation, Inc., 51 Franklin Street, Fifth Floor, Boston, MA 02110-1301 USA
 */

#include "libavutil/avstring.h"

#include "avio_internal.h"
#include "avformat.h"
#include "id3v2.h"
#include "internal.h"
<<<<<<< HEAD
#include "libavutil/atomic.h"
#include "libavutil/avstring.h"
=======
>>>>>>> e253a9e2

/**
 * @file
 * Format register and lookup
 */
/** head of registered input format linked list */
static AVInputFormat *first_iformat = NULL;
/** head of registered output format linked list */
static AVOutputFormat *first_oformat = NULL;

static AVInputFormat **last_iformat = &first_iformat;
static AVOutputFormat **last_oformat = &first_oformat;

AVInputFormat *av_iformat_next(const AVInputFormat *f)
{
    if (f)
        return f->next;
    else
        return first_iformat;
}

AVOutputFormat *av_oformat_next(const AVOutputFormat *f)
{
    if (f)
        return f->next;
    else
        return first_oformat;
}

void av_register_input_format(AVInputFormat *format)
{
    AVInputFormat **p = last_iformat;

    format->next = NULL;
    while(*p || avpriv_atomic_ptr_cas((void * volatile *)p, NULL, format))
        p = &(*p)->next;
    last_iformat = &format->next;
}

void av_register_output_format(AVOutputFormat *format)
{
    AVOutputFormat **p = last_oformat;

    format->next = NULL;
    while(*p || avpriv_atomic_ptr_cas((void * volatile *)p, NULL, format))
        p = &(*p)->next;
    last_oformat = &format->next;
}

int av_match_ext(const char *filename, const char *extensions)
{
    const char *ext, *p;
    char ext1[32], *q;

    if (!filename)
        return 0;

    ext = strrchr(filename, '.');
    if (ext) {
        ext++;
        p = extensions;
        for (;;) {
            q = ext1;
            while (*p != '\0' && *p != ','  && q - ext1 < sizeof(ext1) - 1)
                *q++ = *p++;
            *q = '\0';
            if (!av_strcasecmp(ext1, ext))
                return 1;
            if (*p == '\0')
                break;
            p++;
        }
    }
    return 0;
}

static int match_format(const char *name, const char *names)
{
    const char *p;
    int len, namelen;

    if (!name || !names)
        return 0;

    namelen = strlen(name);
    while ((p = strchr(names, ','))) {
        len = FFMAX(p - names, namelen);
        if (!av_strncasecmp(name, names, len))
            return 1;
        names = p + 1;
    }
    return !av_strcasecmp(name, names);
}

AVOutputFormat *av_guess_format(const char *short_name, const char *filename,
                                const char *mime_type)
{
    AVOutputFormat *fmt = NULL, *fmt_found;
    int score_max, score;

    /* specific test for image sequences */
#if CONFIG_IMAGE2_MUXER
    if (!short_name && filename &&
        av_filename_number_test(filename) &&
        ff_guess_image2_codec(filename) != AV_CODEC_ID_NONE) {
        return av_guess_format("image2", NULL, NULL);
    }
#endif
    /* Find the proper file type. */
    fmt_found = NULL;
    score_max = 0;
    while ((fmt = av_oformat_next(fmt))) {
        score = 0;
        if (fmt->name && short_name && match_format(short_name, fmt->name))
            score += 100;
        if (fmt->mime_type && mime_type && !strcmp(fmt->mime_type, mime_type))
            score += 10;
        if (filename && fmt->extensions &&
            av_match_ext(filename, fmt->extensions)) {
            score += 5;
        }
        if (score > score_max) {
            score_max = score;
            fmt_found = fmt;
        }
    }
    return fmt_found;
}

enum AVCodecID av_guess_codec(AVOutputFormat *fmt, const char *short_name,
                              const char *filename, const char *mime_type,
                              enum AVMediaType type)
{
    if (!strcmp(fmt->name, "segment") || !strcmp(fmt->name, "ssegment")) {
        fmt = av_guess_format(NULL, filename, NULL);
    }

    if (type == AVMEDIA_TYPE_VIDEO) {
        enum AVCodecID codec_id = AV_CODEC_ID_NONE;

#if CONFIG_IMAGE2_MUXER
        if (!strcmp(fmt->name, "image2") || !strcmp(fmt->name, "image2pipe")) {
            codec_id = ff_guess_image2_codec(filename);
        }
#endif
        if (codec_id == AV_CODEC_ID_NONE)
            codec_id = fmt->video_codec;
        return codec_id;
    } else if (type == AVMEDIA_TYPE_AUDIO)
        return fmt->audio_codec;
    else if (type == AVMEDIA_TYPE_SUBTITLE)
        return fmt->subtitle_codec;
    else
        return AV_CODEC_ID_NONE;
}

AVInputFormat *av_find_input_format(const char *short_name)
{
    AVInputFormat *fmt = NULL;
    while ((fmt = av_iformat_next(fmt)))
        if (match_format(short_name, fmt->name))
            return fmt;
    return NULL;
}

AVInputFormat *av_probe_input_format2(AVProbeData *pd, int is_opened,
                                      int *score_max)
{
    AVProbeData lpd = *pd;
    AVInputFormat *fmt1 = NULL, *fmt;
    int score, id3 = 0;

    if (lpd.buf_size > 10 && ff_id3v2_match(lpd.buf, ID3v2_DEFAULT_MAGIC)) {
        int id3len = ff_id3v2_tag_len(lpd.buf);
        if (lpd.buf_size > id3len + 16) {
            lpd.buf      += id3len;
            lpd.buf_size -= id3len;
        }
        id3 = 1;
    }

    fmt = NULL;
    while ((fmt1 = av_iformat_next(fmt1))) {
        if (!is_opened == !(fmt1->flags & AVFMT_NOFILE))
            continue;
        score = 0;
        if (fmt1->read_probe) {
            score = fmt1->read_probe(&lpd);
        } else if (fmt1->extensions) {
            if (av_match_ext(lpd.filename, fmt1->extensions))
                score = AVPROBE_SCORE_EXTENSION;
        }
        if (score > *score_max) {
            *score_max = score;
            fmt        = fmt1;
        } else if (score == *score_max)
            fmt = NULL;
    }

    // A hack for files with huge id3v2 tags -- try to guess by file extension.
    if (!fmt && is_opened && *score_max < AVPROBE_SCORE_EXTENSION / 2) {
        while ((fmt = av_iformat_next(fmt)))
            if (fmt->extensions &&
                av_match_ext(lpd.filename, fmt->extensions)) {
                *score_max = AVPROBE_SCORE_EXTENSION / 2;
                break;
            }
    }

    if (!fmt && id3 && *score_max < AVPROBE_SCORE_EXTENSION / 2 - 1) {
        while ((fmt = av_iformat_next(fmt)))
            if (fmt->extensions && av_match_ext("mp3", fmt->extensions)) {
                *score_max = AVPROBE_SCORE_EXTENSION / 2 - 1;
                break;
            }
    }

    return fmt;
}

AVInputFormat *av_probe_input_format(AVProbeData *pd, int is_opened)
{
    int score = 0;
    return av_probe_input_format2(pd, is_opened, &score);
}

/* size of probe buffer, for guessing file type from file contents */
#define PROBE_BUF_MIN 2048
#define PROBE_BUF_MAX (1 << 20)

int av_probe_input_buffer(AVIOContext *pb, AVInputFormat **fmt,
                          const char *filename, void *logctx,
                          unsigned int offset, unsigned int max_probe_size)
{
    AVProbeData pd = { filename ? filename : "" };
    uint8_t *buf = NULL;
    int ret = 0, probe_size;

    if (!max_probe_size)
        max_probe_size = PROBE_BUF_MAX;
    else if (max_probe_size > PROBE_BUF_MAX)
        max_probe_size = PROBE_BUF_MAX;
    else if (max_probe_size < PROBE_BUF_MIN)
        return AVERROR(EINVAL);

    if (offset >= max_probe_size)
        return AVERROR(EINVAL);
    avio_skip(pb, offset);
    max_probe_size -= offset;

    for (probe_size = PROBE_BUF_MIN; probe_size <= max_probe_size && !*fmt;
         probe_size = FFMIN(probe_size << 1,
                            FFMAX(max_probe_size, probe_size + 1))) {
        int score = probe_size < max_probe_size ? AVPROBE_SCORE_MAX / 4 : 0;

        /* Read probe data. */
        if ((ret = av_reallocp(&buf, probe_size + AVPROBE_PADDING_SIZE)) < 0)
            return ret;
        if ((ret = avio_read(pb, buf + pd.buf_size,
                             probe_size - pd.buf_size)) < 0) {
            /* Fail if error was not end of file, otherwise, lower score. */
            if (ret != AVERROR_EOF) {
                av_free(buf);
                return ret;
            }
            score = 0;
            ret   = 0;          /* error was end of file, nothing read */
        }
        pd.buf_size += ret;
        pd.buf       = buf;

        memset(pd.buf + pd.buf_size, 0, AVPROBE_PADDING_SIZE);

        /* Guess file format. */
        *fmt = av_probe_input_format2(&pd, 1, &score);
        if (*fmt) {
            /* This can only be true in the last iteration. */
            if (score <= AVPROBE_SCORE_MAX / 4) {
                av_log(logctx, AV_LOG_WARNING,
                       "Format detected only with low score of %d, "
                       "misdetection possible!\n", score);
            } else
                av_log(logctx, AV_LOG_DEBUG,
                       "Probed with size=%d and score=%d\n", probe_size, score);
        }
    }

    if (!*fmt) {
        av_free(buf);
        return AVERROR_INVALIDDATA;
    }

    /* Rewind. Reuse probe buffer to avoid seeking. */
    if ((ret = ffio_rewind_with_probe_data(pb, buf, pd.buf_size)) < 0)
        av_free(buf);

    return ret;
}<|MERGE_RESOLUTION|>--- conflicted
+++ resolved
@@ -25,11 +25,9 @@
 #include "avformat.h"
 #include "id3v2.h"
 #include "internal.h"
-<<<<<<< HEAD
 #include "libavutil/atomic.h"
-#include "libavutil/avstring.h"
-=======
->>>>>>> e253a9e2
+#include "libavutil/bprint.h"
+#include "libavutil/opt.h"
 
 /**
  * @file
@@ -195,20 +193,26 @@
     return NULL;
 }
 
-AVInputFormat *av_probe_input_format2(AVProbeData *pd, int is_opened,
-                                      int *score_max)
+AVInputFormat *av_probe_input_format3(AVProbeData *pd, int is_opened,
+                                      int *score_ret)
 {
     AVProbeData lpd = *pd;
     AVInputFormat *fmt1 = NULL, *fmt;
-    int score, id3 = 0;
+    int score, nodat = 0, score_max = 0;
+    const static uint8_t zerobuffer[AVPROBE_PADDING_SIZE];
+
+    if (!lpd.buf)
+        lpd.buf = zerobuffer;
 
     if (lpd.buf_size > 10 && ff_id3v2_match(lpd.buf, ID3v2_DEFAULT_MAGIC)) {
         int id3len = ff_id3v2_tag_len(lpd.buf);
         if (lpd.buf_size > id3len + 16) {
             lpd.buf      += id3len;
             lpd.buf_size -= id3len;
-        }
-        id3 = 1;
+        } else if (id3len >= PROBE_BUF_MAX) {
+            nodat = 2;
+        } else
+            nodat = 1;
     }
 
     fmt = NULL;
@@ -218,36 +222,37 @@
         score = 0;
         if (fmt1->read_probe) {
             score = fmt1->read_probe(&lpd);
+            if (fmt1->extensions && av_match_ext(lpd.filename, fmt1->extensions)) {
+                if      (nodat == 0) score = FFMAX(score, 1);
+                else if (nodat == 1) score = FFMAX(score, AVPROBE_SCORE_EXTENSION / 2 - 1);
+                else                 score = FFMAX(score, AVPROBE_SCORE_EXTENSION);
+            }
         } else if (fmt1->extensions) {
             if (av_match_ext(lpd.filename, fmt1->extensions))
                 score = AVPROBE_SCORE_EXTENSION;
         }
-        if (score > *score_max) {
-            *score_max = score;
-            fmt        = fmt1;
-        } else if (score == *score_max)
+        if (score > score_max) {
+            score_max = score;
+            fmt       = fmt1;
+        } else if (score == score_max)
             fmt = NULL;
     }
-
-    // A hack for files with huge id3v2 tags -- try to guess by file extension.
-    if (!fmt && is_opened && *score_max < AVPROBE_SCORE_EXTENSION / 2) {
-        while ((fmt = av_iformat_next(fmt)))
-            if (fmt->extensions &&
-                av_match_ext(lpd.filename, fmt->extensions)) {
-                *score_max = AVPROBE_SCORE_EXTENSION / 2;
-                break;
-            }
-    }
-
-    if (!fmt && id3 && *score_max < AVPROBE_SCORE_EXTENSION / 2 - 1) {
-        while ((fmt = av_iformat_next(fmt)))
-            if (fmt->extensions && av_match_ext("mp3", fmt->extensions)) {
-                *score_max = AVPROBE_SCORE_EXTENSION / 2 - 1;
-                break;
-            }
-    }
+    if (nodat == 1)
+        score_max = FFMIN(AVPROBE_SCORE_EXTENSION / 2 - 1, score_max);
+    *score_ret = score_max;
 
     return fmt;
+}
+
+AVInputFormat *av_probe_input_format2(AVProbeData *pd, int is_opened, int *score_max)
+{
+    int score_ret;
+    AVInputFormat *fmt = av_probe_input_format3(pd, is_opened, &score_ret);
+    if (score_ret > *score_max) {
+        *score_max = score_ret;
+        return fmt;
+    } else
+        return NULL;
 }
 
 AVInputFormat *av_probe_input_format(AVProbeData *pd, int is_opened)
@@ -256,40 +261,44 @@
     return av_probe_input_format2(pd, is_opened, &score);
 }
 
-/* size of probe buffer, for guessing file type from file contents */
-#define PROBE_BUF_MIN 2048
-#define PROBE_BUF_MAX (1 << 20)
-
-int av_probe_input_buffer(AVIOContext *pb, AVInputFormat **fmt,
+int av_probe_input_buffer2(AVIOContext *pb, AVInputFormat **fmt,
                           const char *filename, void *logctx,
                           unsigned int offset, unsigned int max_probe_size)
 {
     AVProbeData pd = { filename ? filename : "" };
     uint8_t *buf = NULL;
-    int ret = 0, probe_size;
+    uint8_t *mime_type;
+    int ret = 0, probe_size, buf_offset = 0;
+    int score = 0;
 
     if (!max_probe_size)
         max_probe_size = PROBE_BUF_MAX;
-    else if (max_probe_size > PROBE_BUF_MAX)
-        max_probe_size = PROBE_BUF_MAX;
-    else if (max_probe_size < PROBE_BUF_MIN)
+    else if (max_probe_size < PROBE_BUF_MIN) {
+        av_log(logctx, AV_LOG_ERROR,
+               "Specified probe size value %u cannot be < %u\n", max_probe_size, PROBE_BUF_MIN);
         return AVERROR(EINVAL);
+    }
 
     if (offset >= max_probe_size)
         return AVERROR(EINVAL);
-    avio_skip(pb, offset);
-    max_probe_size -= offset;
+
+    if (!*fmt && pb->av_class && av_opt_get(pb, "mime_type", AV_OPT_SEARCH_CHILDREN, &mime_type) >= 0 && mime_type) {
+        if (!av_strcasecmp(mime_type, "audio/aacp")) {
+            *fmt = av_find_input_format("aac");
+        }
+        av_freep(&mime_type);
+    }
 
     for (probe_size = PROBE_BUF_MIN; probe_size <= max_probe_size && !*fmt;
          probe_size = FFMIN(probe_size << 1,
                             FFMAX(max_probe_size, probe_size + 1))) {
-        int score = probe_size < max_probe_size ? AVPROBE_SCORE_MAX / 4 : 0;
+        score = probe_size < max_probe_size ? AVPROBE_SCORE_RETRY : 0;
 
         /* Read probe data. */
         if ((ret = av_reallocp(&buf, probe_size + AVPROBE_PADDING_SIZE)) < 0)
             return ret;
-        if ((ret = avio_read(pb, buf + pd.buf_size,
-                             probe_size - pd.buf_size)) < 0) {
+        if ((ret = avio_read(pb, buf + buf_offset,
+                             probe_size - buf_offset)) < 0) {
             /* Fail if error was not end of file, otherwise, lower score. */
             if (ret != AVERROR_EOF) {
                 av_free(buf);
@@ -298,8 +307,11 @@
             score = 0;
             ret   = 0;          /* error was end of file, nothing read */
         }
-        pd.buf_size += ret;
-        pd.buf       = buf;
+        buf_offset += ret;
+        if (buf_offset < offset)
+            continue;
+        pd.buf_size = buf_offset - offset;
+        pd.buf = &buf[offset];
 
         memset(pd.buf + pd.buf_size, 0, AVPROBE_PADDING_SIZE);
 
@@ -307,13 +319,19 @@
         *fmt = av_probe_input_format2(&pd, 1, &score);
         if (*fmt) {
             /* This can only be true in the last iteration. */
-            if (score <= AVPROBE_SCORE_MAX / 4) {
+            if (score <= AVPROBE_SCORE_RETRY) {
                 av_log(logctx, AV_LOG_WARNING,
-                       "Format detected only with low score of %d, "
-                       "misdetection possible!\n", score);
+                       "Format %s detected only with low score of %d, "
+                       "misdetection possible!\n", (*fmt)->name, score);
             } else
                 av_log(logctx, AV_LOG_DEBUG,
-                       "Probed with size=%d and score=%d\n", probe_size, score);
+                       "Format %s probed with size=%d and score=%d\n",
+                       (*fmt)->name, probe_size, score);
+#if 0
+            FILE *f = fopen("probestat.tmp", "ab");
+            fprintf(f, "probe_size:%d format:%s score:%d filename:%s\n", probe_size, (*fmt)->name, score, filename);
+            fclose(f);
+#endif
         }
     }
 
@@ -323,8 +341,15 @@
     }
 
     /* Rewind. Reuse probe buffer to avoid seeking. */
-    if ((ret = ffio_rewind_with_probe_data(pb, buf, pd.buf_size)) < 0)
-        av_free(buf);
-
-    return ret;
+    ret = ffio_rewind_with_probe_data(pb, &buf, buf_offset);
+
+    return ret < 0 ? ret : score;
+}
+
+int av_probe_input_buffer(AVIOContext *pb, AVInputFormat **fmt,
+                          const char *filename, void *logctx,
+                          unsigned int offset, unsigned int max_probe_size)
+{
+    int ret = av_probe_input_buffer2(pb, fmt, filename, logctx, offset, max_probe_size);
+    return ret < 0 ? ret : 0;
 }