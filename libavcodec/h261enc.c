/*
 * H261 encoder
 * Copyright (c) 2002-2004 Michael Niedermayer <michaelni@gmx.at>
 * Copyright (c) 2004 Maarten Daniels
 *
 * This file is part of FFmpeg.
 *
 * FFmpeg is free software; you can redistribute it and/or
 * modify it under the terms of the GNU Lesser General Public
 * License as published by the Free Software Foundation; either
 * version 2.1 of the License, or (at your option) any later version.
 *
 * FFmpeg is distributed in the hope that it will be useful,
 * but WITHOUT ANY WARRANTY; without even the implied warranty of
 * MERCHANTABILITY or FITNESS FOR A PARTICULAR PURPOSE.  See the GNU
 * Lesser General Public License for more details.
 *
 * You should have received a copy of the GNU Lesser General Public
 * License along with FFmpeg; if not, write to the Free Software
 * Foundation, Inc., 51 Franklin Street, Fifth Floor, Boston, MA 02110-1301 USA
 */

/**
 * @file
 * H.261 encoder.
 */

#include "libavutil/avassert.h"
#include "avcodec.h"
#include "mpegvideo.h"
#include "h263.h"
#include "h261.h"

int ff_h261_get_picture_format(int width, int height)
{
    // QCIF
    if (width == 176 && height == 144)
        return 0;
    // CIF
    else if (width == 352 && height == 288)
        return 1;
    // ERROR
    else
        return -1;
}

void ff_h261_encode_picture_header(MpegEncContext *s, int picture_number)
{
    H261Context *h = (H261Context *)s;
    int format, temp_ref;

    avpriv_align_put_bits(&s->pb);

    /* Update the pointer to last GOB */
    s->ptr_lastgob = put_bits_ptr(&s->pb);

    put_bits(&s->pb, 20, 0x10); /* PSC */

    temp_ref = s->picture_number * (int64_t)30000 * s->avctx->time_base.num /
               (1001 * (int64_t)s->avctx->time_base.den);   // FIXME maybe this should use a timestamp
    put_sbits(&s->pb, 5, temp_ref); /* TemporalReference */

    put_bits(&s->pb, 1, 0); /* split screen off */
    put_bits(&s->pb, 1, 0); /* camera  off */
    put_bits(&s->pb, 1, 0); /* freeze picture release off */

    format = ff_h261_get_picture_format(s->width, s->height);

    put_bits(&s->pb, 1, format); /* 0 == QCIF, 1 == CIF */

    put_bits(&s->pb, 1, 0); /* still image mode */
    put_bits(&s->pb, 1, 0); /* reserved */

    put_bits(&s->pb, 1, 0); /* no PEI */
    if (format == 0)
        h->gob_number = -1;
    else
        h->gob_number = 0;
    h->current_mba = 0;
}

/**
 * Encode a group of blocks header.
 */
static void h261_encode_gob_header(MpegEncContext *s, int mb_line)
{
    H261Context *h = (H261Context *)s;
    if (ff_h261_get_picture_format(s->width, s->height) == 0) {
        h->gob_number += 2; // QCIF
    } else {
        h->gob_number++;    // CIF
    }
    put_bits(&s->pb, 16, 1);            /* GBSC */
    put_bits(&s->pb, 4, h->gob_number); /* GN */
    put_bits(&s->pb, 5, s->qscale);     /* GQUANT */
    put_bits(&s->pb, 1, 0);             /* no GEI */
    h->current_mba  = 0;
    h->previous_mba = 0;
    h->current_mv_x = 0;
    h->current_mv_y = 0;
}

void ff_h261_reorder_mb_index(MpegEncContext *s)
{
    int index = s->mb_x + s->mb_y * s->mb_width;

    if (index % 33 == 0)
        h261_encode_gob_header(s, 0);

    /* for CIF the GOB's are fragmented in the middle of a scanline
     * that's why we need to adjust the x and y index of the macroblocks */
    if (ff_h261_get_picture_format(s->width, s->height) == 1) { // CIF
        s->mb_x  = index % 11;
        index   /= 11;
        s->mb_y  = index % 3;
        index   /= 3;
        s->mb_x += 11 * (index % 2);
        index   /= 2;
        s->mb_y += 3 * index;

        ff_init_block_index(s);
        ff_update_block_index(s);
    }
}

static void h261_encode_motion(H261Context *h, int val)
{
    MpegEncContext *const s = &h->s;
    int sign, code;
    if (val == 0) {
        code = 0;
        put_bits(&s->pb, ff_h261_mv_tab[code][1], ff_h261_mv_tab[code][0]);
    } else {
        if (val > 15)
            val -= 32;
        if (val < -16)
            val += 32;
        sign = val < 0;
        code = sign ? -val : val;
        put_bits(&s->pb, ff_h261_mv_tab[code][1], ff_h261_mv_tab[code][0]);
        put_bits(&s->pb, 1, sign);
    }
}

static inline int get_cbp(MpegEncContext *s, int16_t block[6][64])
{
    int i, cbp;
    cbp = 0;
    for (i = 0; i < 6; i++)
        if (s->block_last_index[i] >= 0)
            cbp |= 1 << (5 - i);
    return cbp;
}

/**
 * Encode an 8x8 block.
 * @param block the 8x8 block
 * @param n block index (0-3 are luma, 4-5 are chroma)
 */
static void h261_encode_block(H261Context *h, int16_t *block, int n)
{
    MpegEncContext *const s = &h->s;
    int level, run, i, j, last_index, last_non_zero, sign, slevel, code;
    RLTable *rl;

    rl = &ff_h261_rl_tcoeff;
    if (s->mb_intra) {
        /* DC coef */
        level = block[0];
        /* 255 cannot be represented, so we clamp */
        if (level > 254) {
            level    = 254;
            block[0] = 254;
        }
        /* 0 cannot be represented also */
        else if (level < 1) {
            level    = 1;
            block[0] = 1;
        }
        if (level == 128)
            put_bits(&s->pb, 8, 0xff);
        else
            put_bits(&s->pb, 8, level);
        i = 1;
    } else if ((block[0] == 1 || block[0] == -1) &&
               (s->block_last_index[n] > -1)) {
        // special case
        put_bits(&s->pb, 2, block[0] > 0 ? 2 : 3);
        i = 1;
    } else {
        i = 0;
    }

    /* AC coefs */
    last_index    = s->block_last_index[n];
    last_non_zero = i - 1;
    for (; i <= last_index; i++) {
        j     = s->intra_scantable.permutated[i];
        level = block[j];
        if (level) {
            run    = i - last_non_zero - 1;
            sign   = 0;
            slevel = level;
            if (level < 0) {
                sign  = 1;
                level = -level;
            }
            code = get_rl_index(rl, 0 /*no last in H.261, EOB is used*/,
                                run, level);
            if (run == 0 && level < 16)
                code += 1;
            put_bits(&s->pb, rl->table_vlc[code][1], rl->table_vlc[code][0]);
            if (code == rl->n) {
                put_bits(&s->pb, 6, run);
                av_assert1(slevel != 0);
                av_assert1(level <= 127);
                put_sbits(&s->pb, 8, slevel);
            } else {
                put_bits(&s->pb, 1, sign);
            }
            last_non_zero = i;
        }
    }
    if (last_index > -1)
        put_bits(&s->pb, rl->table_vlc[0][1], rl->table_vlc[0][0]); // EOB
}

void ff_h261_encode_mb(MpegEncContext *s, int16_t block[6][64],
                       int motion_x, int motion_y)
{
    H261Context *h = (H261Context *)s;
    int mvd, mv_diff_x, mv_diff_y, i, cbp;
    cbp = 63; // avoid warning
    mvd = 0;

    h->current_mba++;
    h->mtype = 0;

    if (!s->mb_intra) {
        /* compute cbp */
        cbp = get_cbp(s, block);

        /* mvd indicates if this block is motion compensated */
        mvd = motion_x | motion_y;

        if ((cbp | mvd | s->dquant) == 0) {
            /* skip macroblock */
            s->skip_count++;
            h->current_mv_x = 0;
            h->current_mv_y = 0;
            return;
        }
    }

    /* MB is not skipped, encode MBA */
<<<<<<< HEAD
    put_bits(&s->pb, ff_h261_mba_bits[(h->current_mba - h->previous_mba) - 1],
=======
    put_bits(&s->pb,
             ff_h261_mba_bits[(h->current_mba - h->previous_mba) - 1],
>>>>>>> 8a776ad9
             ff_h261_mba_code[(h->current_mba - h->previous_mba) - 1]);

    /* calculate MTYPE */
    if (!s->mb_intra) {
        h->mtype++;

        if (mvd || s->loop_filter)
            h->mtype += 3;
        if (s->loop_filter)
            h->mtype += 3;
        if (cbp || s->dquant)
            h->mtype++;
        av_assert1(h->mtype > 1);
    }

    if (s->dquant)
        h->mtype++;

<<<<<<< HEAD
    put_bits(&s->pb, ff_h261_mtype_bits[h->mtype], ff_h261_mtype_code[h->mtype]);
=======
    put_bits(&s->pb,
             ff_h261_mtype_bits[h->mtype],
             ff_h261_mtype_code[h->mtype]);
>>>>>>> 8a776ad9

    h->mtype = ff_h261_mtype_map[h->mtype];

    if (IS_QUANT(h->mtype)) {
        ff_set_qscale(s, s->qscale + s->dquant);
        put_bits(&s->pb, 5, s->qscale);
    }

    if (IS_16X16(h->mtype)) {
        mv_diff_x       = (motion_x >> 1) - h->current_mv_x;
        mv_diff_y       = (motion_y >> 1) - h->current_mv_y;
        h->current_mv_x = (motion_x >> 1);
        h->current_mv_y = (motion_y >> 1);
        h261_encode_motion(h, mv_diff_x);
        h261_encode_motion(h, mv_diff_y);
    }

    h->previous_mba = h->current_mba;

    if (HAS_CBP(h->mtype)) {
<<<<<<< HEAD
        av_assert1(cbp > 0);
        put_bits(&s->pb, ff_h261_cbp_tab[cbp - 1][1], ff_h261_cbp_tab[cbp - 1][0]);
=======
        assert(cbp > 0);
        put_bits(&s->pb,
                 ff_h261_cbp_tab[cbp - 1][1],
                 ff_h261_cbp_tab[cbp - 1][0]);
>>>>>>> 8a776ad9
    }
    for (i = 0; i < 6; i++)
        /* encode each block */
        h261_encode_block(h, block[i], i);

    if ((h->current_mba == 11) || (h->current_mba == 22) ||
        (h->current_mba == 33) || (!IS_16X16(h->mtype))) {
        h->current_mv_x = 0;
        h->current_mv_y = 0;
    }
}

void ff_h261_encode_init(MpegEncContext *s)
{
    static int done = 0;

    if (!done) {
        done = 1;
        ff_init_rl(&ff_h261_rl_tcoeff, ff_h261_rl_table_store);
    }

    s->min_qcoeff       = -127;
    s->max_qcoeff       = 127;
    s->y_dc_scale_table =
    s->c_dc_scale_table = ff_mpeg1_dc_scale_table;
}

FF_MPV_GENERIC_CLASS(h261)

AVCodec ff_h261_encoder = {
    .name           = "h261",
    .type           = AVMEDIA_TYPE_VIDEO,
    .id             = AV_CODEC_ID_H261,
    .priv_data_size = sizeof(H261Context),
    .init           = ff_MPV_encode_init,
    .encode2        = ff_MPV_encode_picture,
    .close          = ff_MPV_encode_end,
    .pix_fmts       = (const enum AVPixelFormat[]) { AV_PIX_FMT_YUV420P,
                                                     AV_PIX_FMT_NONE },
    .long_name      = NULL_IF_CONFIG_SMALL("H.261"),
    .priv_class     = &h261_class,
};<|MERGE_RESOLUTION|>--- conflicted
+++ resolved
@@ -253,12 +253,8 @@
     }
 
     /* MB is not skipped, encode MBA */
-<<<<<<< HEAD
-    put_bits(&s->pb, ff_h261_mba_bits[(h->current_mba - h->previous_mba) - 1],
-=======
     put_bits(&s->pb,
              ff_h261_mba_bits[(h->current_mba - h->previous_mba) - 1],
->>>>>>> 8a776ad9
              ff_h261_mba_code[(h->current_mba - h->previous_mba) - 1]);
 
     /* calculate MTYPE */
@@ -277,13 +273,9 @@
     if (s->dquant)
         h->mtype++;
 
-<<<<<<< HEAD
-    put_bits(&s->pb, ff_h261_mtype_bits[h->mtype], ff_h261_mtype_code[h->mtype]);
-=======
     put_bits(&s->pb,
              ff_h261_mtype_bits[h->mtype],
              ff_h261_mtype_code[h->mtype]);
->>>>>>> 8a776ad9
 
     h->mtype = ff_h261_mtype_map[h->mtype];
 
@@ -304,15 +296,10 @@
     h->previous_mba = h->current_mba;
 
     if (HAS_CBP(h->mtype)) {
-<<<<<<< HEAD
         av_assert1(cbp > 0);
-        put_bits(&s->pb, ff_h261_cbp_tab[cbp - 1][1], ff_h261_cbp_tab[cbp - 1][0]);
-=======
-        assert(cbp > 0);
         put_bits(&s->pb,
                  ff_h261_cbp_tab[cbp - 1][1],
                  ff_h261_cbp_tab[cbp - 1][0]);
->>>>>>> 8a776ad9
     }
     for (i = 0; i < 6; i++)
         /* encode each block */
