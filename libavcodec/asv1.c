/*
 * ASUS V1/V2 codec
 * Copyright (c) 2003 Michael Niedermayer
 *
 * This file is part of FFmpeg.
 *
 * FFmpeg is free software; you can redistribute it and/or
 * modify it under the terms of the GNU Lesser General Public
 * License as published by the Free Software Foundation; either
 * version 2.1 of the License, or (at your option) any later version.
 *
 * FFmpeg is distributed in the hope that it will be useful,
 * but WITHOUT ANY WARRANTY; without even the implied warranty of
 * MERCHANTABILITY or FITNESS FOR A PARTICULAR PURPOSE.  See the GNU
 * Lesser General Public License for more details.
 *
 * You should have received a copy of the GNU Lesser General Public
 * License along with FFmpeg; if not, write to the Free Software
 * Foundation, Inc., 51 Franklin Street, Fifth Floor, Boston, MA 02110-1301 USA
 */

/**
 * @file
 * ASUS V1/V2 codec.
 */

#include "avcodec.h"
#include "libavutil/common.h"
#include "put_bits.h"
#include "dsputil.h"
#include "mpeg12data.h"

//#undef NDEBUG
//#include <assert.h>

#define VLC_BITS 6
#define ASV2_LEVEL_VLC_BITS 10

typedef struct ASV1Context{
    AVCodecContext *avctx;
    DSPContext dsp;
    AVFrame picture;
    PutBitContext pb;
    GetBitContext gb;
    ScanTable scantable;
    int inv_qscale;
    int mb_width;
    int mb_height;
    int mb_width2;
    int mb_height2;
    DECLARE_ALIGNED(16, DCTELEM, block)[6][64];
    uint16_t intra_matrix[64];
    int q_intra_matrix[64];
    uint8_t *bitstream_buffer;
    unsigned int bitstream_buffer_size;
} ASV1Context;

static const uint8_t scantab[64]={
    0x00,0x08,0x01,0x09,0x10,0x18,0x11,0x19,
    0x02,0x0A,0x03,0x0B,0x12,0x1A,0x13,0x1B,
    0x04,0x0C,0x05,0x0D,0x20,0x28,0x21,0x29,
    0x06,0x0E,0x07,0x0F,0x14,0x1C,0x15,0x1D,
    0x22,0x2A,0x23,0x2B,0x30,0x38,0x31,0x39,
    0x16,0x1E,0x17,0x1F,0x24,0x2C,0x25,0x2D,
    0x32,0x3A,0x33,0x3B,0x26,0x2E,0x27,0x2F,
    0x34,0x3C,0x35,0x3D,0x36,0x3E,0x37,0x3F,
};


static const uint8_t ccp_tab[17][2]={
    {0x2,2}, {0x7,5}, {0xB,5}, {0x3,5},
    {0xD,5}, {0x5,5}, {0x9,5}, {0x1,5},
    {0xE,5}, {0x6,5}, {0xA,5}, {0x2,5},
    {0xC,5}, {0x4,5}, {0x8,5}, {0x3,2},
    {0xF,5}, //EOB
};

static const uint8_t level_tab[7][2]={
    {3,4}, {3,3}, {3,2}, {0,3}, {2,2}, {2,3}, {2,4}
};

static const uint8_t dc_ccp_tab[8][2]={
    {0x1,2}, {0xD,4}, {0xF,4}, {0xC,4},
    {0x5,3}, {0xE,4}, {0x4,3}, {0x0,2},
};

static const uint8_t ac_ccp_tab[16][2]={
    {0x00,2}, {0x3B,6}, {0x0A,4}, {0x3A,6},
    {0x02,3}, {0x39,6}, {0x3C,6}, {0x38,6},
    {0x03,3}, {0x3D,6}, {0x08,4}, {0x1F,5},
    {0x09,4}, {0x0B,4}, {0x0D,4}, {0x0C,4},
};

static const uint8_t asv2_level_tab[63][2]={
    {0x3F,10},{0x2F,10},{0x37,10},{0x27,10},{0x3B,10},{0x2B,10},{0x33,10},{0x23,10},
    {0x3D,10},{0x2D,10},{0x35,10},{0x25,10},{0x39,10},{0x29,10},{0x31,10},{0x21,10},
    {0x1F, 8},{0x17, 8},{0x1B, 8},{0x13, 8},{0x1D, 8},{0x15, 8},{0x19, 8},{0x11, 8},
    {0x0F, 6},{0x0B, 6},{0x0D, 6},{0x09, 6},
    {0x07, 4},{0x05, 4},
    {0x03, 2},
    {0x00, 5},
    {0x02, 2},
    {0x04, 4},{0x06, 4},
    {0x08, 6},{0x0C, 6},{0x0A, 6},{0x0E, 6},
    {0x10, 8},{0x18, 8},{0x14, 8},{0x1C, 8},{0x12, 8},{0x1A, 8},{0x16, 8},{0x1E, 8},
    {0x20,10},{0x30,10},{0x28,10},{0x38,10},{0x24,10},{0x34,10},{0x2C,10},{0x3C,10},
    {0x22,10},{0x32,10},{0x2A,10},{0x3A,10},{0x26,10},{0x36,10},{0x2E,10},{0x3E,10},
};


static VLC ccp_vlc;
static VLC level_vlc;
static VLC dc_ccp_vlc;
static VLC ac_ccp_vlc;
static VLC asv2_level_vlc;

static av_cold void init_vlcs(ASV1Context *a){
    static int done = 0;

    if (!done) {
        done = 1;

        INIT_VLC_STATIC(&ccp_vlc, VLC_BITS, 17,
                 &ccp_tab[0][1], 2, 1,
                 &ccp_tab[0][0], 2, 1, 64);
        INIT_VLC_STATIC(&dc_ccp_vlc, VLC_BITS, 8,
                 &dc_ccp_tab[0][1], 2, 1,
                 &dc_ccp_tab[0][0], 2, 1, 64);
        INIT_VLC_STATIC(&ac_ccp_vlc, VLC_BITS, 16,
                 &ac_ccp_tab[0][1], 2, 1,
                 &ac_ccp_tab[0][0], 2, 1, 64);
        INIT_VLC_STATIC(&level_vlc,  VLC_BITS, 7,
                 &level_tab[0][1], 2, 1,
                 &level_tab[0][0], 2, 1, 64);
        INIT_VLC_STATIC(&asv2_level_vlc, ASV2_LEVEL_VLC_BITS, 63,
                 &asv2_level_tab[0][1], 2, 1,
                 &asv2_level_tab[0][0], 2, 1, 1024);
    }
}

//FIXME write a reversed bitstream reader to avoid the double reverse
static inline int asv2_get_bits(GetBitContext *gb, int n){
    return av_reverse[ get_bits(gb, n) << (8-n) ];
}

static inline void asv2_put_bits(PutBitContext *pb, int n, int v){
    put_bits(pb, n, av_reverse[ v << (8-n) ]);
}

static inline int asv1_get_level(GetBitContext *gb){
    int code= get_vlc2(gb, level_vlc.table, VLC_BITS, 1);

    if(code==3) return get_sbits(gb, 8);
    else        return code - 3;
}

static inline int asv2_get_level(GetBitContext *gb){
    int code= get_vlc2(gb, asv2_level_vlc.table, ASV2_LEVEL_VLC_BITS, 1);

    if(code==31) return (int8_t)asv2_get_bits(gb, 8);
    else         return code - 31;
}

static inline void asv1_put_level(PutBitContext *pb, int level){
    unsigned int index= level + 3;

    if(index <= 6) put_bits(pb, level_tab[index][1], level_tab[index][0]);
    else{
        put_bits(pb, level_tab[3][1], level_tab[3][0]);
        put_sbits(pb, 8, level);
    }
}

static inline void asv2_put_level(PutBitContext *pb, int level){
    unsigned int index= level + 31;

    if(index <= 62) put_bits(pb, asv2_level_tab[index][1], asv2_level_tab[index][0]);
    else{
        put_bits(pb, asv2_level_tab[31][1], asv2_level_tab[31][0]);
        asv2_put_bits(pb, 8, level&0xFF);
    }
}

static inline int asv1_decode_block(ASV1Context *a, DCTELEM block[64]){
    int i;

    block[0]= 8*get_bits(&a->gb, 8);

    for(i=0; i<11; i++){
        const int ccp= get_vlc2(&a->gb, ccp_vlc.table, VLC_BITS, 1);

        if(ccp){
            if(ccp == 16) break;
            if(ccp < 0 || i>=10){
                av_log(a->avctx, AV_LOG_ERROR, "coded coeff pattern damaged\n");
                return -1;
            }

            if(ccp&8) block[a->scantable.permutated[4*i+0]]= (asv1_get_level(&a->gb) * a->intra_matrix[4*i+0])>>4;
            if(ccp&4) block[a->scantable.permutated[4*i+1]]= (asv1_get_level(&a->gb) * a->intra_matrix[4*i+1])>>4;
            if(ccp&2) block[a->scantable.permutated[4*i+2]]= (asv1_get_level(&a->gb) * a->intra_matrix[4*i+2])>>4;
            if(ccp&1) block[a->scantable.permutated[4*i+3]]= (asv1_get_level(&a->gb) * a->intra_matrix[4*i+3])>>4;
        }
    }

    return 0;
}

static inline int asv2_decode_block(ASV1Context *a, DCTELEM block[64]){
    int i, count, ccp;

    count= asv2_get_bits(&a->gb, 4);

    block[0]= 8*asv2_get_bits(&a->gb, 8);

    ccp= get_vlc2(&a->gb, dc_ccp_vlc.table, VLC_BITS, 1);
    if(ccp){
        if(ccp&4) block[a->scantable.permutated[1]]= (asv2_get_level(&a->gb) * a->intra_matrix[1])>>4;
        if(ccp&2) block[a->scantable.permutated[2]]= (asv2_get_level(&a->gb) * a->intra_matrix[2])>>4;
        if(ccp&1) block[a->scantable.permutated[3]]= (asv2_get_level(&a->gb) * a->intra_matrix[3])>>4;
    }

    for(i=1; i<count+1; i++){
        const int ccp= get_vlc2(&a->gb, ac_ccp_vlc.table, VLC_BITS, 1);

        if(ccp){
            if(ccp&8) block[a->scantable.permutated[4*i+0]]= (asv2_get_level(&a->gb) * a->intra_matrix[4*i+0])>>4;
            if(ccp&4) block[a->scantable.permutated[4*i+1]]= (asv2_get_level(&a->gb) * a->intra_matrix[4*i+1])>>4;
            if(ccp&2) block[a->scantable.permutated[4*i+2]]= (asv2_get_level(&a->gb) * a->intra_matrix[4*i+2])>>4;
            if(ccp&1) block[a->scantable.permutated[4*i+3]]= (asv2_get_level(&a->gb) * a->intra_matrix[4*i+3])>>4;
        }
    }

    return 0;
}

static inline void asv1_encode_block(ASV1Context *a, DCTELEM block[64]){
    int i;
    int nc_count=0;

    put_bits(&a->pb, 8, (block[0] + 32)>>6);
    block[0]= 0;

    for(i=0; i<10; i++){
        const int index= scantab[4*i];
        int ccp=0;

        if( (block[index + 0] = (block[index + 0]*a->q_intra_matrix[index + 0] + (1<<15))>>16) ) ccp |= 8;
        if( (block[index + 8] = (block[index + 8]*a->q_intra_matrix[index + 8] + (1<<15))>>16) ) ccp |= 4;
        if( (block[index + 1] = (block[index + 1]*a->q_intra_matrix[index + 1] + (1<<15))>>16) ) ccp |= 2;
        if( (block[index + 9] = (block[index + 9]*a->q_intra_matrix[index + 9] + (1<<15))>>16) ) ccp |= 1;

        if(ccp){
            for(;nc_count; nc_count--)
                put_bits(&a->pb, ccp_tab[0][1], ccp_tab[0][0]);

            put_bits(&a->pb, ccp_tab[ccp][1], ccp_tab[ccp][0]);

            if(ccp&8) asv1_put_level(&a->pb, block[index + 0]);
            if(ccp&4) asv1_put_level(&a->pb, block[index + 8]);
            if(ccp&2) asv1_put_level(&a->pb, block[index + 1]);
            if(ccp&1) asv1_put_level(&a->pb, block[index + 9]);
        }else{
            nc_count++;
        }
    }
    put_bits(&a->pb, ccp_tab[16][1], ccp_tab[16][0]);
}

static inline void asv2_encode_block(ASV1Context *a, DCTELEM block[64]){
    int i;
    int count=0;

    for(count=63; count>3; count--){
        const int index= scantab[count];

        if( (block[index]*a->q_intra_matrix[index] + (1<<15))>>16 )
            break;
    }

    count >>= 2;

    asv2_put_bits(&a->pb, 4, count);
    asv2_put_bits(&a->pb, 8, (block[0] + 32)>>6);
    block[0]= 0;

    for(i=0; i<=count; i++){
        const int index= scantab[4*i];
        int ccp=0;

        if( (block[index + 0] = (block[index + 0]*a->q_intra_matrix[index + 0] + (1<<15))>>16) ) ccp |= 8;
        if( (block[index + 8] = (block[index + 8]*a->q_intra_matrix[index + 8] + (1<<15))>>16) ) ccp |= 4;
        if( (block[index + 1] = (block[index + 1]*a->q_intra_matrix[index + 1] + (1<<15))>>16) ) ccp |= 2;
        if( (block[index + 9] = (block[index + 9]*a->q_intra_matrix[index + 9] + (1<<15))>>16) ) ccp |= 1;

        assert(i || ccp<8);
        if(i) put_bits(&a->pb, ac_ccp_tab[ccp][1], ac_ccp_tab[ccp][0]);
        else  put_bits(&a->pb, dc_ccp_tab[ccp][1], dc_ccp_tab[ccp][0]);

        if(ccp){
            if(ccp&8) asv2_put_level(&a->pb, block[index + 0]);
            if(ccp&4) asv2_put_level(&a->pb, block[index + 8]);
            if(ccp&2) asv2_put_level(&a->pb, block[index + 1]);
            if(ccp&1) asv2_put_level(&a->pb, block[index + 9]);
        }
    }
}

static inline int decode_mb(ASV1Context *a, DCTELEM block[6][64]){
    int i;

    a->dsp.clear_blocks(block[0]);

    if(a->avctx->codec_id == CODEC_ID_ASV1){
        for(i=0; i<6; i++){
            if( asv1_decode_block(a, block[i]) < 0)
                return -1;
        }
    }else{
        for(i=0; i<6; i++){
            if( asv2_decode_block(a, block[i]) < 0)
                return -1;
        }
    }
    return 0;
}

static inline int encode_mb(ASV1Context *a, DCTELEM block[6][64]){
    int i;

    if(a->pb.buf_end - a->pb.buf - (put_bits_count(&a->pb)>>3) < 30*16*16*3/2/8){
        av_log(a->avctx, AV_LOG_ERROR, "encoded frame too large\n");
        return -1;
    }

    if(a->avctx->codec_id == CODEC_ID_ASV1){
        for(i=0; i<6; i++)
            asv1_encode_block(a, block[i]);
    }else{
        for(i=0; i<6; i++)
            asv2_encode_block(a, block[i]);
    }
    return 0;
}

static inline void idct_put(ASV1Context *a, int mb_x, int mb_y){
    DCTELEM (*block)[64]= a->block;
    int linesize= a->picture.linesize[0];

    uint8_t *dest_y  = a->picture.data[0] + (mb_y * 16* linesize              ) + mb_x * 16;
    uint8_t *dest_cb = a->picture.data[1] + (mb_y * 8 * a->picture.linesize[1]) + mb_x * 8;
    uint8_t *dest_cr = a->picture.data[2] + (mb_y * 8 * a->picture.linesize[2]) + mb_x * 8;

    a->dsp.idct_put(dest_y                 , linesize, block[0]);
    a->dsp.idct_put(dest_y              + 8, linesize, block[1]);
    a->dsp.idct_put(dest_y + 8*linesize    , linesize, block[2]);
    a->dsp.idct_put(dest_y + 8*linesize + 8, linesize, block[3]);

    if(!(a->avctx->flags&CODEC_FLAG_GRAY)){
        a->dsp.idct_put(dest_cb, a->picture.linesize[1], block[4]);
        a->dsp.idct_put(dest_cr, a->picture.linesize[2], block[5]);
    }
}

static inline void dct_get(ASV1Context *a, int mb_x, int mb_y){
    DCTELEM (*block)[64]= a->block;
    int linesize= a->picture.linesize[0];
    int i;

    uint8_t *ptr_y  = a->picture.data[0] + (mb_y * 16* linesize              ) + mb_x * 16;
    uint8_t *ptr_cb = a->picture.data[1] + (mb_y * 8 * a->picture.linesize[1]) + mb_x * 8;
    uint8_t *ptr_cr = a->picture.data[2] + (mb_y * 8 * a->picture.linesize[2]) + mb_x * 8;

    a->dsp.get_pixels(block[0], ptr_y                 , linesize);
    a->dsp.get_pixels(block[1], ptr_y              + 8, linesize);
    a->dsp.get_pixels(block[2], ptr_y + 8*linesize    , linesize);
    a->dsp.get_pixels(block[3], ptr_y + 8*linesize + 8, linesize);
    for(i=0; i<4; i++)
        a->dsp.fdct(block[i]);

    if(!(a->avctx->flags&CODEC_FLAG_GRAY)){
        a->dsp.get_pixels(block[4], ptr_cb, a->picture.linesize[1]);
        a->dsp.get_pixels(block[5], ptr_cr, a->picture.linesize[2]);
        for(i=4; i<6; i++)
            a->dsp.fdct(block[i]);
    }
}

static int decode_frame(AVCodecContext *avctx,
                        void *data, int *data_size,
                        AVPacket *avpkt)
{
    const uint8_t *buf = avpkt->data;
    int buf_size = avpkt->size;
    ASV1Context * const a = avctx->priv_data;
    AVFrame *picture = data;
    AVFrame * const p= &a->picture;
    int mb_x, mb_y;

    if(p->data[0])
        avctx->release_buffer(avctx, p);

    p->reference= 0;
    if(avctx->get_buffer(avctx, p) < 0){
        av_log(avctx, AV_LOG_ERROR, "get_buffer() failed\n");
        return -1;
    }
    p->pict_type= AV_PICTURE_TYPE_I;
    p->key_frame= 1;

<<<<<<< HEAD
    av_fast_padded_malloc(&a->bitstream_buffer, &a->bitstream_buffer_size, buf_size);
=======
    av_fast_padded_malloc(&a->bitstream_buffer, &a->bitstream_buffer_size,
                          buf_size);
>>>>>>> 5ff88020
    if (!a->bitstream_buffer)
        return AVERROR(ENOMEM);

    if(avctx->codec_id == CODEC_ID_ASV1)
        a->dsp.bswap_buf((uint32_t*)a->bitstream_buffer, (const uint32_t*)buf, buf_size/4);
    else{
        int i;
        for(i=0; i<buf_size; i++)
            a->bitstream_buffer[i]= av_reverse[ buf[i] ];
    }

    init_get_bits(&a->gb, a->bitstream_buffer, buf_size*8);

    for(mb_y=0; mb_y<a->mb_height2; mb_y++){
        for(mb_x=0; mb_x<a->mb_width2; mb_x++){
            if( decode_mb(a, a->block) <0)
                return -1;

            idct_put(a, mb_x, mb_y);
        }
    }

    if(a->mb_width2 != a->mb_width){
        mb_x= a->mb_width2;
        for(mb_y=0; mb_y<a->mb_height2; mb_y++){
            if( decode_mb(a, a->block) <0)
                return -1;

            idct_put(a, mb_x, mb_y);
        }
    }

    if(a->mb_height2 != a->mb_height){
        mb_y= a->mb_height2;
        for(mb_x=0; mb_x<a->mb_width; mb_x++){
            if( decode_mb(a, a->block) <0)
                return -1;

            idct_put(a, mb_x, mb_y);
        }
    }

    *picture= *(AVFrame*)&a->picture;
    *data_size = sizeof(AVPicture);

    emms_c();

    return (get_bits_count(&a->gb)+31)/32*4;
}

#if CONFIG_ASV1_ENCODER || CONFIG_ASV2_ENCODER
static int encode_frame(AVCodecContext *avctx, unsigned char *buf, int buf_size, void *data){
    ASV1Context * const a = avctx->priv_data;
    AVFrame *pict = data;
    AVFrame * const p= &a->picture;
    int size;
    int mb_x, mb_y;

    init_put_bits(&a->pb, buf, buf_size);

    *p = *pict;
    p->pict_type= AV_PICTURE_TYPE_I;
    p->key_frame= 1;

    for(mb_y=0; mb_y<a->mb_height2; mb_y++){
        for(mb_x=0; mb_x<a->mb_width2; mb_x++){
            dct_get(a, mb_x, mb_y);
            encode_mb(a, a->block);
        }
    }

    if(a->mb_width2 != a->mb_width){
        mb_x= a->mb_width2;
        for(mb_y=0; mb_y<a->mb_height2; mb_y++){
            dct_get(a, mb_x, mb_y);
            encode_mb(a, a->block);
        }
    }

    if(a->mb_height2 != a->mb_height){
        mb_y= a->mb_height2;
        for(mb_x=0; mb_x<a->mb_width; mb_x++){
            dct_get(a, mb_x, mb_y);
            encode_mb(a, a->block);
        }
    }
    emms_c();

    avpriv_align_put_bits(&a->pb);
    while(put_bits_count(&a->pb)&31)
        put_bits(&a->pb, 8, 0);

    size= put_bits_count(&a->pb)/32;

    if(avctx->codec_id == CODEC_ID_ASV1)
        a->dsp.bswap_buf((uint32_t*)buf, (uint32_t*)buf, size);
    else{
        int i;
        for(i=0; i<4*size; i++)
            buf[i]= av_reverse[ buf[i] ];
    }

    return size*4;
}
#endif /* CONFIG_ASV1_ENCODER || CONFIG_ASV2_ENCODER */

static av_cold void common_init(AVCodecContext *avctx){
    ASV1Context * const a = avctx->priv_data;

    dsputil_init(&a->dsp, avctx);

    a->mb_width   = (avctx->width  + 15) / 16;
    a->mb_height  = (avctx->height + 15) / 16;
    a->mb_width2  = (avctx->width  + 0) / 16;
    a->mb_height2 = (avctx->height + 0) / 16;

    avctx->coded_frame= &a->picture;
    a->avctx= avctx;
}

static av_cold int decode_init(AVCodecContext *avctx){
    ASV1Context * const a = avctx->priv_data;
    AVFrame *p= &a->picture;
    int i;
    const int scale= avctx->codec_id == CODEC_ID_ASV1 ? 1 : 2;

    common_init(avctx);
    init_vlcs(a);
    ff_init_scantable(a->dsp.idct_permutation, &a->scantable, scantab);
    avctx->pix_fmt= PIX_FMT_YUV420P;

    a->inv_qscale= avctx->extradata[0];
    if(a->inv_qscale == 0){
        av_log(avctx, AV_LOG_ERROR, "illegal qscale 0\n");
        if(avctx->codec_id == CODEC_ID_ASV1)
            a->inv_qscale= 6;
        else
            a->inv_qscale= 10;
    }

    for(i=0; i<64; i++){
        int index= scantab[i];

        a->intra_matrix[i]= 64*scale*ff_mpeg1_default_intra_matrix[index] / a->inv_qscale;
    }

    p->qstride= a->mb_width;
    p->qscale_table= av_malloc( p->qstride * a->mb_height);
    p->quality= (32*scale + a->inv_qscale/2)/a->inv_qscale;
    memset(p->qscale_table, p->quality, p->qstride*a->mb_height);

    return 0;
}

#if CONFIG_ASV1_ENCODER || CONFIG_ASV2_ENCODER
static av_cold int encode_init(AVCodecContext *avctx){
    ASV1Context * const a = avctx->priv_data;
    int i;
    const int scale= avctx->codec_id == CODEC_ID_ASV1 ? 1 : 2;

    common_init(avctx);

    if(avctx->global_quality == 0) avctx->global_quality= 4*FF_QUALITY_SCALE;

    a->inv_qscale= (32*scale*FF_QUALITY_SCALE +  avctx->global_quality/2) / avctx->global_quality;

    avctx->extradata= av_mallocz(8);
    avctx->extradata_size=8;
    ((uint32_t*)avctx->extradata)[0]= av_le2ne32(a->inv_qscale);
    ((uint32_t*)avctx->extradata)[1]= av_le2ne32(AV_RL32("ASUS"));

    for(i=0; i<64; i++){
        int q= 32*scale*ff_mpeg1_default_intra_matrix[i];
        a->q_intra_matrix[i]= ((a->inv_qscale<<16) + q/2) / q;
    }

    return 0;
}
#endif /* CONFIG_ASV1_ENCODER || CONFIG_ASV2_ENCODER */

static av_cold int decode_end(AVCodecContext *avctx){
    ASV1Context * const a = avctx->priv_data;

    av_freep(&a->bitstream_buffer);
    av_freep(&a->picture.qscale_table);
    a->bitstream_buffer_size=0;

    if(a->picture.data[0])
        avctx->release_buffer(avctx, &a->picture);

    return 0;
}

AVCodec ff_asv1_decoder = {
    .name           = "asv1",
    .type           = AVMEDIA_TYPE_VIDEO,
    .id             = CODEC_ID_ASV1,
    .priv_data_size = sizeof(ASV1Context),
    .init           = decode_init,
    .close          = decode_end,
    .decode         = decode_frame,
    .capabilities   = CODEC_CAP_DR1,
    .long_name= NULL_IF_CONFIG_SMALL("ASUS V1"),
};

AVCodec ff_asv2_decoder = {
    .name           = "asv2",
    .type           = AVMEDIA_TYPE_VIDEO,
    .id             = CODEC_ID_ASV2,
    .priv_data_size = sizeof(ASV1Context),
    .init           = decode_init,
    .close          = decode_end,
    .decode         = decode_frame,
    .capabilities   = CODEC_CAP_DR1,
    .long_name= NULL_IF_CONFIG_SMALL("ASUS V2"),
};

#if CONFIG_ASV1_ENCODER
AVCodec ff_asv1_encoder = {
    .name           = "asv1",
    .type           = AVMEDIA_TYPE_VIDEO,
    .id             = CODEC_ID_ASV1,
    .priv_data_size = sizeof(ASV1Context),
    .init           = encode_init,
    .encode         = encode_frame,
    //encode_end,
    .pix_fmts= (const enum PixelFormat[]){PIX_FMT_YUV420P, PIX_FMT_NONE},
    .long_name= NULL_IF_CONFIG_SMALL("ASUS V1"),
};
#endif

#if CONFIG_ASV2_ENCODER
AVCodec ff_asv2_encoder = {
    .name           = "asv2",
    .type           = AVMEDIA_TYPE_VIDEO,
    .id             = CODEC_ID_ASV2,
    .priv_data_size = sizeof(ASV1Context),
    .init           = encode_init,
    .encode         = encode_frame,
    //encode_end,
    .pix_fmts= (const enum PixelFormat[]){PIX_FMT_YUV420P, PIX_FMT_NONE},
    .long_name= NULL_IF_CONFIG_SMALL("ASUS V2"),
};
#endif<|MERGE_RESOLUTION|>--- conflicted
+++ resolved
@@ -408,12 +408,8 @@
     p->pict_type= AV_PICTURE_TYPE_I;
     p->key_frame= 1;
 
-<<<<<<< HEAD
-    av_fast_padded_malloc(&a->bitstream_buffer, &a->bitstream_buffer_size, buf_size);
-=======
     av_fast_padded_malloc(&a->bitstream_buffer, &a->bitstream_buffer_size,
                           buf_size);
->>>>>>> 5ff88020
     if (!a->bitstream_buffer)
         return AVERROR(ENOMEM);
 
