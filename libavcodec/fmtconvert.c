/*
 * Format Conversion Utils
 * Copyright (c) 2000, 2001 Fabrice Bellard
 * Copyright (c) 2002-2004 Michael Niedermayer <michaelni@gmx.at>
 *
 * This file is part of FFmpeg.
 *
 * FFmpeg is free software; you can redistribute it and/or
 * modify it under the terms of the GNU Lesser General Public
 * License as published by the Free Software Foundation; either
 * version 2.1 of the License, or (at your option) any later version.
 *
 * FFmpeg is distributed in the hope that it will be useful,
 * but WITHOUT ANY WARRANTY; without even the implied warranty of
 * MERCHANTABILITY or FITNESS FOR A PARTICULAR PURPOSE.  See the GNU
 * Lesser General Public License for more details.
 *
 * You should have received a copy of the GNU Lesser General Public
 * License along with FFmpeg; if not, write to the Free Software
 * Foundation, Inc., 51 Franklin Street, Fifth Floor, Boston, MA 02110-1301 USA
 */

#include "avcodec.h"
#include "fmtconvert.h"
#include "libavutil/common.h"

<<<<<<< HEAD
static void int32_to_float_fmul_scalar_c(float *dst, const int32_t *src, float mul, int len){
=======
static void int32_to_float_fmul_scalar_c(float *dst, const int32_t *src,
                                         float mul, int len)
{
>>>>>>> b6293e27
    int i;
    for(i=0; i<len; i++)
        dst[i] = src[i] * mul;
}

static av_always_inline int float_to_int16_one(const float *src){
    return av_clip_int16(lrintf(*src));
}

static void float_to_int16_c(int16_t *dst, const float *src, long len)
{
    int i;
    for(i=0; i<len; i++)
        dst[i] = float_to_int16_one(src+i);
}

static void float_to_int16_interleave_c(int16_t *dst, const float **src,
                                        long len, int channels)
{
    int i,j,c;
    if(channels==2){
        for(i=0; i<len; i++){
            dst[2*i]   = float_to_int16_one(src[0]+i);
            dst[2*i+1] = float_to_int16_one(src[1]+i);
        }
    }else{
        for(c=0; c<channels; c++)
            for(i=0, j=c; i<len; i++, j+=channels)
                dst[j] = float_to_int16_one(src[c]+i);
    }
}

void ff_float_interleave_c(float *dst, const float **src, unsigned int len,
                           int channels)
{
    int j, c;
    unsigned int i;
    if (channels == 2) {
        for (i = 0; i < len; i++) {
            dst[2*i]   = src[0][i];
            dst[2*i+1] = src[1][i];
        }
    } else if (channels == 1 && len < INT_MAX / sizeof(float)) {
        memcpy(dst, src[0], len * sizeof(float));
    } else {
        for (c = 0; c < channels; c++)
            for (i = 0, j = c; i < len; i++, j += channels)
                dst[j] = src[c][i];
    }
}

av_cold void ff_fmt_convert_init(FmtConvertContext *c, AVCodecContext *avctx)
{
    c->int32_to_float_fmul_scalar = int32_to_float_fmul_scalar_c;
    c->float_to_int16             = float_to_int16_c;
    c->float_to_int16_interleave  = float_to_int16_interleave_c;
    c->float_interleave           = ff_float_interleave_c;

    if (ARCH_ARM) ff_fmt_convert_init_arm(c, avctx);
    if (ARCH_PPC) ff_fmt_convert_init_ppc(c, avctx);
    if (ARCH_X86) ff_fmt_convert_init_x86(c, avctx);
    if (HAVE_MIPSFPU) ff_fmt_convert_init_mips(c);
}

/* ffdshow custom code */
void float_interleave(float *dst, const float **src, long len, int channels)
{
    int i,j,c;
    if(channels==2){
        for(i=0; i<len; i++){
            dst[2*i]   = src[0][i] / 32768.0f;
            dst[2*i+1] = src[1][i] / 32768.0f;
        }
    }else{
        for(c=0; c<channels; c++)
            for(i=0, j=c; i<len; i++, j+=channels)
                dst[j] = src[c][i] / 32768.0f;
    }
}

void float_interleave_noscale(float *dst, const float **src, long len, int channels)
{
    int i,j,c;
    if(channels==2){
        for(i=0; i<len; i++){
            dst[2*i]   = src[0][i];
            dst[2*i+1] = src[1][i];
        }
    }else{
        for(c=0; c<channels; c++)
            for(i=0, j=c; i<len; i++, j+=channels)
                dst[j] = src[c][i];
    }
}<|MERGE_RESOLUTION|>--- conflicted
+++ resolved
@@ -24,13 +24,9 @@
 #include "fmtconvert.h"
 #include "libavutil/common.h"
 
-<<<<<<< HEAD
-static void int32_to_float_fmul_scalar_c(float *dst, const int32_t *src, float mul, int len){
-=======
 static void int32_to_float_fmul_scalar_c(float *dst, const int32_t *src,
                                          float mul, int len)
 {
->>>>>>> b6293e27
     int i;
     for(i=0; i<len; i++)
         dst[i] = src[i] * mul;
