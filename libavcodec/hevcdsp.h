--- conflicted
+++ resolved
@@ -46,15 +46,11 @@
     void (*put_pcm)(uint8_t *_dst, ptrdiff_t _stride, int width, int height,
                     struct GetBitContext *gb, int pcm_bit_depth);
 
-    void (*add_residual[4])(uint8_t *_dst, int16_t *coeffs, ptrdiff_t _stride);
+    void (*add_residual[4])(uint8_t *dst, int16_t *res, ptrdiff_t stride);
 
-<<<<<<< HEAD
     void (*dequant)(int16_t *coeffs, int16_t log2_size);
 
     void (*transform_rdpcm)(int16_t *coeffs, int16_t log2_size, int mode);
-=======
-    void (*add_residual[4])(uint8_t *dst, int16_t *res, ptrdiff_t stride);
->>>>>>> 6d5636ad
 
     void (*transform_4x4_luma)(int16_t *coeffs);
 
