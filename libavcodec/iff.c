--- conflicted
+++ resolved
@@ -323,6 +323,8 @@
     IffContext *s = avctx->priv_data;
     av_frame_free(&s->frame);
     av_freep(&s->planebuf);
+    av_freep(&s->ham_buf);
+    av_freep(&s->ham_palbuf);
     return 0;
 }
 
@@ -366,21 +368,15 @@
     if (!s->planebuf)
         return AVERROR(ENOMEM);
 
-<<<<<<< HEAD
     s->bpp = avctx->bits_per_coded_sample;
-    s->frame = av_frame_alloc();
-    if (!s->frame)
-        return AVERROR(ENOMEM);
-
-    if ((err = extract_header(avctx, NULL)) < 0)
-        return err;
-=======
     s->frame = av_frame_alloc();
     if (!s->frame) {
         decode_end(avctx);
         return AVERROR(ENOMEM);
     }
->>>>>>> 2e09096d
+
+    if ((err = extract_header(avctx, NULL)) < 0)
+        return err;
 
     return 0;
 }
@@ -524,7 +520,6 @@
         } \
     }
 
-<<<<<<< HEAD
 /**
  * Decode RGB8 buffer
  * @param[out] dst Destination buffer
@@ -557,19 +552,9 @@
         length = pixel & 0x7;
         pixel >>= 4;
         DECODE_RGBX_COMMON(uint16_t)
-=======
-    if ((res = ff_reget_buffer(avctx, s->frame)) < 0)
-        return res;
-
-    if (!s->init && avctx->bits_per_coded_sample <= 8 &&
-        avctx->pix_fmt != AV_PIX_FMT_GRAY8) {
-        if ((res = cmap_read_palette(avctx, (uint32_t *)s->frame->data[1])) < 0)
-            return res;
->>>>>>> 2e09096d
-    }
-}
-
-<<<<<<< HEAD
+    }
+}
+
 /**
  * Decode DEEP RLE 32-bit buffer
  * @param[out] dst Destination buffer
@@ -615,41 +600,10 @@
                 }
             }
             src += 4;
-=======
-    if (avctx->codec_tag == MKTAG('I', 'L', 'B', 'M')) { // interleaved
-        if (avctx->pix_fmt == AV_PIX_FMT_PAL8 || avctx->pix_fmt == AV_PIX_FMT_GRAY8) {
-            for (y = 0; y < avctx->height; y++) {
-                uint8_t *row = &s->frame->data[0][y * s->frame->linesize[0]];
-                memset(row, 0, avctx->width);
-                for (plane = 0; plane < avctx->bits_per_coded_sample && buf < buf_end;
-                     plane++) {
-                    decodeplane8(row, buf, FFMIN(s->planesize, buf_end - buf), plane);
-                    buf += s->planesize;
-                }
-            }
-        } else { // AV_PIX_FMT_BGR32
-            for (y = 0; y < avctx->height; y++) {
-                uint8_t *row = &s->frame->data[0][y * s->frame->linesize[0]];
-                memset(row, 0, avctx->width << 2);
-                for (plane = 0; plane < avctx->bits_per_coded_sample && buf < buf_end;
-                     plane++) {
-                    decodeplane32((uint32_t *)row, buf,
-                                  FFMIN(s->planesize, buf_end - buf), plane);
-                    buf += s->planesize;
-                }
-            }
-        }
-    } else if (avctx->pix_fmt == AV_PIX_FMT_PAL8 || avctx->pix_fmt == AV_PIX_FMT_GRAY8) { // IFF-PBM
-        for (y = 0; y < avctx->height && buf < buf_end; y++) {
-            uint8_t *row = &s->frame->data[0][y * s->frame->linesize[0]];
-            memcpy(row, buf, FFMIN(avctx->width, buf_end - buf));
-            buf += avctx->width + (avctx->width % 2); // padding if odd
->>>>>>> 2e09096d
-        }
-    }
-}
-
-<<<<<<< HEAD
+        }
+    }
+}
+
 /**
  * Decode DEEP TVDC 32-bit buffer
  * @param[out] dst Destination buffer
@@ -699,12 +653,6 @@
         }
     }
 }
-=======
-    if ((res = av_frame_ref(data, s->frame)) < 0)
-        return res;
-
-    *got_frame = 1;
->>>>>>> 2e09096d
 
 static int unsupported(AVCodecContext *avctx)
 {
@@ -724,30 +672,21 @@
     int y, plane, res;
     GetByteContext gb;
 
-<<<<<<< HEAD
     if ((res = extract_header(avctx, avpkt)) < 0)
         return res;
-=======
->>>>>>> 2e09096d
     if ((res = ff_reget_buffer(avctx, s->frame)) < 0)
         return res;
     if (!s->init && avctx->bits_per_coded_sample <= 8 &&
-<<<<<<< HEAD
         avctx->pix_fmt == AV_PIX_FMT_PAL8) {
         if ((res = cmap_read_palette(avctx, (uint32_t *)s->frame->data[1])) < 0)
             return res;
     } else if (!s->init && avctx->bits_per_coded_sample <= 8 &&
                avctx->pix_fmt == AV_PIX_FMT_RGB32) {
         if ((res = cmap_read_palette(avctx, s->mask_palbuf)) < 0)
-=======
-        avctx->pix_fmt != AV_PIX_FMT_GRAY8) {
-        if ((res = cmap_read_palette(avctx, (uint32_t *)s->frame->data[1])) < 0)
->>>>>>> 2e09096d
             return res;
     }
     s->init = 1;
 
-<<<<<<< HEAD
     switch (s->compression) {
     case 0:
         if (avctx->codec_tag == MKTAG('A', 'C', 'B', 'M')) {
@@ -817,25 +756,6 @@
                                       FFMIN(s->planesize, buf_end - buf), plane);
                         buf += s->planesize;
                     }
-=======
-    if (avctx->codec_tag == MKTAG('I', 'L', 'B', 'M')) { // interleaved
-        if (avctx->pix_fmt == AV_PIX_FMT_PAL8 || avctx->pix_fmt == AV_PIX_FMT_GRAY8) {
-            for (y = 0; y < avctx->height; y++) {
-                uint8_t *row = &s->frame->data[0][y * s->frame->linesize[0]];
-                memset(row, 0, avctx->width);
-                for (plane = 0; plane < avctx->bits_per_coded_sample; plane++) {
-                    buf += decode_byterun(s->planebuf, s->planesize, buf, buf_end);
-                    decodeplane8(row, s->planebuf, s->planesize, plane);
-                }
-            }
-        } else { // AV_PIX_FMT_BGR32
-            for (y = 0; y < avctx->height; y++) {
-                uint8_t *row = &s->frame->data[0][y * s->frame->linesize[0]];
-                memset(row, 0, avctx->width << 2);
-                for (plane = 0; plane < avctx->bits_per_coded_sample; plane++) {
-                    buf += decode_byterun(s->planebuf, s->planesize, buf, buf_end);
-                    decodeplane32((uint32_t *)row, s->planebuf, s->planesize, plane);
->>>>>>> 2e09096d
                 }
             }
         } else if (avctx->codec_tag == MKTAG('P', 'B', 'M', ' ')) { // IFF-PBM
@@ -855,7 +775,6 @@
             } else
                 return unsupported(avctx);
         }
-<<<<<<< HEAD
         break;
     case 1:
         if (avctx->codec_tag == MKTAG('I', 'L', 'B', 'M')) { // interleaved
@@ -918,12 +837,6 @@
                 decode_deep_rle32(s->frame->data[0], buf, buf_size, avctx->width, avctx->height, s->frame->linesize[0]);
             else
                 return unsupported(avctx);
-=======
-    } else {
-        for (y = 0; y < avctx->height; y++) {
-            uint8_t *row = &s->frame->data[0][y * s->frame->linesize[0]];
-            buf += decode_byterun(row, avctx->width, buf, buf_end);
->>>>>>> 2e09096d
         }
         break;
     case 4:
@@ -957,20 +870,7 @@
     return buf_size;
 }
 
-<<<<<<< HEAD
-static av_cold int decode_end(AVCodecContext *avctx)
-{
-    IffContext *s = avctx->priv_data;
-    av_frame_free(&s->frame);
-    av_freep(&s->planebuf);
-    av_freep(&s->ham_buf);
-    av_freep(&s->ham_palbuf);
-    return 0;
-}
-
 #if CONFIG_IFF_ILBM_DECODER
-=======
->>>>>>> 2e09096d
 AVCodec ff_iff_ilbm_decoder = {
     .name           = "iff",
     .long_name      = NULL_IF_CONFIG_SMALL("IFF"),
