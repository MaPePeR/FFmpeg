/*
 * This file is part of FFmpeg.
 *
 * FFmpeg is free software; you can redistribute it and/or
 * modify it under the terms of the GNU Lesser General Public
 * License as published by the Free Software Foundation; either
 * version 2.1 of the License, or (at your option) any later version.
 *
 * FFmpeg is distributed in the hope that it will be useful,
 * but WITHOUT ANY WARRANTY; without even the implied warranty of
 * MERCHANTABILITY or FITNESS FOR A PARTICULAR PURPOSE.  See the GNU
 * Lesser General Public License for more details.
 *
 * You should have received a copy of the GNU Lesser General Public
 * License along with FFmpeg; if not, write to the Free Software
 * Foundation, Inc., 51 Franklin Street, Fifth Floor, Boston, MA 02110-1301 USA
 */

/**
 * @file
 * @brief IntraX8 (J-Frame) subdecoder, used by WMV2 and VC-1
 */

#include "libavutil/avassert.h"
#include "avcodec.h"
#include "error_resilience.h"
#include "get_bits.h"
#include "idctdsp.h"
#include "mpegvideo.h"
#include "msmpeg4data.h"
#include "intrax8huf.h"
#include "intrax8.h"
#include "intrax8dsp.h"

#define MAX_TABLE_DEPTH(table_bits, max_bits) ((max_bits+table_bits-1)/table_bits)

#define DC_VLC_BITS 9
#define AC_VLC_BITS 9
#define OR_VLC_BITS 7

#define DC_VLC_MTD MAX_TABLE_DEPTH(DC_VLC_BITS, MAX_DC_VLC_BITS)
#define AC_VLC_MTD MAX_TABLE_DEPTH(AC_VLC_BITS, MAX_AC_VLC_BITS)
#define OR_VLC_MTD MAX_TABLE_DEPTH(OR_VLC_BITS, MAX_OR_VLC_BITS)

static VLC j_ac_vlc[2][2][8];  //[quant<13],[intra/inter],[select]
static VLC j_dc_vlc[2][8];     //[quant], [select]
static VLC j_orient_vlc[2][4]; //[quant], [select]

static av_cold void x8_vlc_init(void){
    int i;
    int offset = 0;
    int sizeidx = 0;
    static const uint16_t sizes[8*4 + 8*2 + 2 + 4] = {
        576, 548, 582, 618, 546, 616, 560, 642,
        584, 582, 704, 664, 512, 544, 656, 640,
        512, 648, 582, 566, 532, 614, 596, 648,
        586, 552, 584, 590, 544, 578, 584, 624,

        528, 528, 526, 528, 536, 528, 526, 544,
        544, 512, 512, 528, 528, 544, 512, 544,

        128, 128, 128, 128, 128, 128};

    static VLC_TYPE table[28150][2];

#define  init_ac_vlc(dst,src) \
    dst.table = &table[offset]; \
    dst.table_allocated = sizes[sizeidx]; \
    offset += sizes[sizeidx++]; \
       init_vlc(&dst, \
              AC_VLC_BITS,77, \
              &src[1],4,2, \
              &src[0],4,2, \
              INIT_VLC_USE_NEW_STATIC)
//set ac tables
    for(i=0;i<8;i++){
        init_ac_vlc( j_ac_vlc[0][0][i], x8_ac0_highquant_table[i][0] );
        init_ac_vlc( j_ac_vlc[0][1][i], x8_ac1_highquant_table[i][0] );
        init_ac_vlc( j_ac_vlc[1][0][i], x8_ac0_lowquant_table [i][0] );
        init_ac_vlc( j_ac_vlc[1][1][i], x8_ac1_lowquant_table [i][0] );
    }
#undef init_ac_vlc

//set dc tables
#define init_dc_vlc(dst,src) \
    dst.table = &table[offset]; \
    dst.table_allocated = sizes[sizeidx]; \
    offset += sizes[sizeidx++]; \
        init_vlc(&dst, \
        DC_VLC_BITS,34, \
        &src[1],4,2, \
        &src[0],4,2, \
        INIT_VLC_USE_NEW_STATIC);
    for(i=0;i<8;i++){
        init_dc_vlc( j_dc_vlc[0][i], x8_dc_highquant_table[i][0]);
        init_dc_vlc( j_dc_vlc[1][i], x8_dc_lowquant_table [i][0]);
    }
#undef init_dc_vlc

//set orient tables
#define init_or_vlc(dst,src) \
    dst.table = &table[offset]; \
    dst.table_allocated = sizes[sizeidx]; \
    offset += sizes[sizeidx++]; \
    init_vlc(&dst, \
    OR_VLC_BITS,12, \
    &src[1],4,2, \
    &src[0],4,2, \
    INIT_VLC_USE_NEW_STATIC);
    for(i=0;i<2;i++){
        init_or_vlc( j_orient_vlc[0][i], x8_orient_highquant_table[i][0]);
    }
    for(i=0;i<4;i++){
        init_or_vlc( j_orient_vlc[1][i], x8_orient_lowquant_table [i][0])
    }
    if (offset != sizeof(table)/sizeof(VLC_TYPE)/2)
        av_log(NULL, AV_LOG_ERROR, "table size %i does not match needed %i\n", (int)(sizeof(table)/sizeof(VLC_TYPE)/2), offset);
}
#undef init_or_vlc

static void x8_reset_vlc_tables(IntraX8Context * w){
    memset(w->j_dc_vlc,0,sizeof(w->j_dc_vlc));
    memset(w->j_ac_vlc,0,sizeof(w->j_ac_vlc));
    w->j_orient_vlc=NULL;
}

static inline void x8_select_ac_table(IntraX8Context * const w , int mode){
    MpegEncContext * const s= w->s;
    int table_index;

    av_assert2(mode<4);

    if( w->j_ac_vlc[mode] ) return;

    table_index = get_bits(&s->gb, 3);
    w->j_ac_vlc[mode] = &j_ac_vlc[w->quant<13][mode>>1][table_index];//2 modes use same tables
    av_assert2(w->j_ac_vlc[mode]);
}

static inline int x8_get_orient_vlc(IntraX8Context * w){
    MpegEncContext * const s= w->s;
    int table_index;

    if(!w->j_orient_vlc ){
        table_index = get_bits(&s->gb, 1+(w->quant<13) );
        w->j_orient_vlc = &j_orient_vlc[w->quant<13][table_index];
    }

    return get_vlc2(&s->gb, w->j_orient_vlc->table, OR_VLC_BITS, OR_VLC_MTD);
}

#define extra_bits(eb) (eb)
#define extra_run   (0xFF<<8)
#define extra_level (0x00<<8)
#define   run_offset(r)    ((r)<<16)
#define level_offset(l)    ((l)<<24)
static const uint32_t ac_decode_table[]={
    /*46*/ extra_bits(3) |  extra_run  | run_offset(16) | level_offset( 0),
    /*47*/ extra_bits(3) |  extra_run  | run_offset(24) | level_offset( 0),
    /*48*/ extra_bits(2) |  extra_run  | run_offset( 4) | level_offset( 1),
    /*49*/ extra_bits(3) |  extra_run  | run_offset( 8) | level_offset( 1),

    /*50*/ extra_bits(5) |  extra_run  | run_offset(32) | level_offset( 0),
    /*51*/ extra_bits(4) |  extra_run  | run_offset(16) | level_offset( 1),

    /*52*/ extra_bits(2) | extra_level | run_offset( 0) | level_offset( 4),
    /*53*/ extra_bits(2) | extra_level | run_offset( 0) | level_offset( 8),
    /*54*/ extra_bits(2) | extra_level | run_offset( 0) | level_offset(12),
    /*55*/ extra_bits(3) | extra_level | run_offset( 0) | level_offset(16),
    /*56*/ extra_bits(3) | extra_level | run_offset( 0) | level_offset(24),

    /*57*/ extra_bits(2) | extra_level | run_offset( 1) | level_offset( 3),
    /*58*/ extra_bits(3) | extra_level | run_offset( 1) | level_offset( 7),

    /*59*/ extra_bits(2) |  extra_run  | run_offset(16) | level_offset( 0),
    /*60*/ extra_bits(2) |  extra_run  | run_offset(20) | level_offset( 0),
    /*61*/ extra_bits(2) |  extra_run  | run_offset(24) | level_offset( 0),
    /*62*/ extra_bits(2) |  extra_run  | run_offset(28) | level_offset( 0),
    /*63*/ extra_bits(4) |  extra_run  | run_offset(32) | level_offset( 0),
    /*64*/ extra_bits(4) |  extra_run  | run_offset(48) | level_offset( 0),

    /*65*/ extra_bits(2) |  extra_run  | run_offset( 4) | level_offset( 1),
    /*66*/ extra_bits(3) |  extra_run  | run_offset( 8) | level_offset( 1),
    /*67*/ extra_bits(4) |  extra_run  | run_offset(16) | level_offset( 1),

    /*68*/ extra_bits(2) | extra_level | run_offset( 0) | level_offset( 4),
    /*69*/ extra_bits(3) | extra_level | run_offset( 0) | level_offset( 8),
    /*70*/ extra_bits(4) | extra_level | run_offset( 0) | level_offset(16),

    /*71*/ extra_bits(2) | extra_level | run_offset( 1) | level_offset( 3),
    /*72*/ extra_bits(3) | extra_level | run_offset( 1) | level_offset( 7),
};
//extra_bits = 3bits; extra_run/level = 1 bit; run_offset = 6bits; level_offset = 5 bits;
#undef extra_bits
#undef extra_run
#undef extra_level
#undef run_offset
#undef level_offset

static void x8_get_ac_rlf(IntraX8Context * const w, const int mode,
                     int * const run, int * const level, int * const final){
    MpegEncContext *  const s= w->s;
    int i,e;

//    x8_select_ac_table(w,mode);
    i = get_vlc2(&s->gb, w->j_ac_vlc[mode]->table, AC_VLC_BITS, AC_VLC_MTD);

    if(i<46){ //[0-45]
        int t,l;
        if(i<0){
            (*level)=(*final)=//prevent 'may be used unilitialized'
            (*run)=64;//this would cause error exit in the ac loop
            return;
        }

        (*final) = t = (i>22);
        i-=23*t;
/*
  i== 0-15 r=0-15 l=0 ;r=i& %01111
  i==16-19 r=0-3  l=1 ;r=i& %00011
  i==20-21 r=0-1  l=2 ;r=i& %00001
  i==22    r=0    l=3 ;r=i& %00000
l=lut_l[i/2]={0,0,0,0,0,0,0,0,1,1,2,3}[i>>1];// 11 10'01 01'00 00'00 00'00 00'00 00 => 0xE50000
t=lut_mask[l]={0x0f,0x03,0x01,0x00}[l]; as i<256 the higher bits do not matter */
        l=(0xE50000>>(i&(0x1E)))&3;/*0x1E or (~1) or ((i>>1)<<1)*/
        t=(0x01030F>>(l<<3));

        (*run)   = i&t;
        (*level) = l;
    }else if(i<73){//[46-72]
        uint32_t sm;
        uint32_t mask;

        i-=46;
        sm=ac_decode_table[i];

        e=get_bits(&s->gb,sm&0xF);sm>>=8;//3bits
        mask=sm&0xff;sm>>=8;             //1bit

        (*run)  =(sm&0xff) + (e&( mask));//6bits
        (*level)=(sm>>8)   + (e&(~mask));//5bits
        (*final)=i>(58-46);
    }else if(i<75){//[73-74]
        static const uint8_t crazy_mix_runlevel[32]={
        0x22,0x32,0x33,0x53,0x23,0x42,0x43,0x63,
        0x24,0x52,0x34,0x73,0x25,0x62,0x44,0x83,
        0x26,0x72,0x35,0x54,0x27,0x82,0x45,0x64,
        0x28,0x92,0x36,0x74,0x29,0xa2,0x46,0x84};

        (*final)=!(i&1);
        e=get_bits(&s->gb,5);//get the extra bits
        (*run)  =crazy_mix_runlevel[e]>>4;
        (*level)=crazy_mix_runlevel[e]&0x0F;
    }else{
        (*level)=get_bits( &s->gb, 7-3*(i&1));
        (*run)  =get_bits( &s->gb, 6);
        (*final)=get_bits1(&s->gb);
    }
    return;
}

//static const uint8_t dc_extra_sbits[]   ={0, 1,1, 1,1, 2,2, 3,3,   4,4,   5,5,   6,6,    7,7    };
static const uint8_t dc_index_offset[]  ={ 0, 1,2, 3,4, 5,7, 9,13, 17,25, 33,49, 65,97, 129,193};

static int x8_get_dc_rlf(IntraX8Context * const w,int const mode, int * const level, int * const final){
    MpegEncContext * const s= w->s;
    int i,e,c;

    av_assert2(mode<3);
    if( !w->j_dc_vlc[mode] ) {
        int table_index;
        table_index = get_bits(&s->gb, 3);
        //4 modes, same table
        w->j_dc_vlc[mode]= &j_dc_vlc[w->quant<13][table_index];
    }

    i=get_vlc2(&s->gb, w->j_dc_vlc[mode]->table, DC_VLC_BITS, DC_VLC_MTD);

    /*(i>=17) {i-=17;final=1;}*/
    c= i>16;
    (*final)=c;
    i-=17*c;

    if(i<=0){
        (*level)=0;
        return -i;
    }
    c=(i+1)>>1;//hackish way to calculate dc_extra_sbits[]
    c-=c>1;

    e=get_bits(&s->gb,c);//get the extra bits
    i=dc_index_offset[i]+(e>>1);

    e= -(e & 1);//0,0xffffff
    (*level)= (i ^ e) - e;// (i^0)-0 , (i^0xff)-(-1)
    return 0;
}
//end of huffman

static int x8_setup_spatial_predictor(IntraX8Context * const w, const int chroma){
    MpegEncContext * const s= w->s;
    int range;
    int sum;
    int quant;

    w->dsp.setup_spatial_compensation(s->dest[chroma], s->edge_emu_buffer,
                                      s->current_picture.f->linesize[chroma>0],
                                      &range, &sum, w->edges);
    if(chroma){
        w->orient=w->chroma_orient;
        quant=w->quant_dc_chroma;
    }else{
        quant=w->quant;
    }

    w->flat_dc=0;
    if(range < quant || range < 3){
        w->orient=0;
        if(range < 3){//yep you read right, a +-1 idct error may break decoding!
            w->flat_dc=1;
            sum+=9;
            w->predicted_dc = (sum*6899)>>17;//((1<<17)+9)/(8+8+1+2)=6899
        }
    }
    if(chroma)
        return 0;

    av_assert2(w->orient < 3);
    if(range < 2*w->quant){
        if( (w->edges&3) == 0){
            if(w->orient==1) w->orient=11;
            if(w->orient==2) w->orient=10;
        }else{
            w->orient=0;
        }
        w->raw_orient=0;
    }else{
        static const uint8_t prediction_table[3][12]={
            {0,8,4, 10,11, 2,6,9,1,3,5,7},
            {4,0,8, 11,10, 3,5,2,6,9,1,7},
            {8,0,4, 10,11, 1,7,2,6,9,3,5}
        };
        w->raw_orient=x8_get_orient_vlc(w);
        if(w->raw_orient<0) return -1;
        av_assert2(w->raw_orient < 12 );
        av_assert2(w->orient<3);
        w->orient=prediction_table[w->orient][w->raw_orient];
    }
    return 0;
}

static void x8_update_predictions(IntraX8Context * const w, const int orient, const int est_run ){
    MpegEncContext * const s= w->s;

    w->prediction_table[s->mb_x*2+(s->mb_y&1)] = (est_run<<2) + 1*(orient==4) + 2*(orient==8);
/*
  y=2n+0 ->//0 2 4
  y=2n+1 ->//1 3 5
*/
}
static void x8_get_prediction_chroma(IntraX8Context * const w){
    MpegEncContext * const s= w->s;

    w->edges = 1*( !(s->mb_x>>1) );
    w->edges|= 2*( !(s->mb_y>>1) );
    w->edges|= 4*( s->mb_x >= (2*s->mb_width-1) );//mb_x for chroma would always be odd

    w->raw_orient=0;
    if(w->edges&3){//lut_co[8]={inv,4,8,8, inv,4,8,8}<- =>{1,1,0,0;1,1,0,0} => 0xCC
        w->chroma_orient=4<<((0xCC>>w->edges)&1);
        return;
    }
    w->chroma_orient = (w->prediction_table[2*s->mb_x-2] & 0x03)<<2;//block[x-1][y|1-1)]
}

static void x8_get_prediction(IntraX8Context * const w){
    MpegEncContext * const s= w->s;
    int a,b,c,i;

    w->edges = 1*( !s->mb_x );
    w->edges|= 2*( !s->mb_y );
    w->edges|= 4*( s->mb_x >= (2*s->mb_width-1) );

    switch(w->edges&3){
        case 0:
            break;
        case 1:
            //take the one from the above block[0][y-1]
            w->est_run = w->prediction_table[!(s->mb_y&1)]>>2;
            w->orient  = 1;
            return;
        case 2:
            //take the one from the previous block[x-1][0]
            w->est_run = w->prediction_table[2*s->mb_x-2]>>2;
            w->orient  = 2;
            return;
        case 3:
            w->est_run = 16;
            w->orient  = 0;
            return;
    }
    //no edge cases
    b= w->prediction_table[2*s->mb_x   + !(s->mb_y&1) ];//block[x  ][y-1]
    a= w->prediction_table[2*s->mb_x-2 +  (s->mb_y&1) ];//block[x-1][y  ]
    c= w->prediction_table[2*s->mb_x-2 + !(s->mb_y&1) ];//block[x-1][y-1]

    w->est_run = FFMIN(b,a);
    /* This condition has nothing to do with w->edges, even if it looks
       similar it would trigger if e.g. x=3;y=2;
       I guess somebody wrote something wrong and it became standard. */
    if( (s->mb_x & s->mb_y) != 0 ) w->est_run=FFMIN(c,w->est_run);
    w->est_run>>=2;

    a&=3;
    b&=3;
    c&=3;

    i=( 0xFFEAF4C4>>(2*b+8*a) )&3;
    if(i!=3) w->orient=i;
    else     w->orient=( 0xFFEAD8>>(2*c+8*(w->quant>12)) )&3;
/*
lut1[b][a]={
->{0, 1, 0, pad},
  {0, 1, X, pad},
  {2, 2, 2, pad}}
   pad 2   2  2; pad X  1  0; pad 0  1  0 <-
-> 11 10 '10 10 '11 11'01 00 '11 00'01 00=>0xEAF4C4

lut2[q>12][c]={
  ->{0,2,1,pad},
    {2,2,2,pad}}
   pad 2  2  2; pad 1  2  0 <-
-> 11 10'10 10 '11 01'10 00=>0xEAD8
*/
}


static void x8_ac_compensation(IntraX8Context * const w, int const direction, int const dc_level){
    MpegEncContext * const s= w->s;
    int t;
#define B(x,y)  s->block[0][w->idct_permutation[(x)+(y)*8]]
#define T(x)  ((x) * dc_level + 0x8000) >> 16;
    switch(direction){
    case 0:
        t = T(3811);//h
        B(1,0) -= t;
        B(0,1) -= t;

        t = T(487);//e
        B(2,0) -= t;
        B(0,2) -= t;

        t = T(506);//f
        B(3,0) -= t;
        B(0,3) -= t;

        t = T(135);//c
        B(4,0) -= t;
        B(0,4) -= t;
        B(2,1) += t;
        B(1,2) += t;
        B(3,1) += t;
        B(1,3) += t;

        t = T(173);//d
        B(5,0) -= t;
        B(0,5) -= t;

        t = T(61);//b
        B(6,0) -= t;
        B(0,6) -= t;
        B(5,1) += t;
        B(1,5) += t;

        t = T(42); //a
        B(7,0) -= t;
        B(0,7) -= t;
        B(4,1) += t;
        B(1,4) += t;
        B(4,4) += t;

        t = T(1084);//g
        B(1,1) += t;

        s->block_last_index[0] = FFMAX(s->block_last_index[0], 7*8);
        break;
    case 1:
        B(0,1) -= T(6269);
        B(0,3) -= T( 708);
        B(0,5) -= T( 172);
        B(0,7) -= T(  73);

        s->block_last_index[0] = FFMAX(s->block_last_index[0], 7*8);
        break;
    case 2:
        B(1,0) -= T(6269);
        B(3,0) -= T( 708);
        B(5,0) -= T( 172);
        B(7,0) -= T(  73);

        s->block_last_index[0] = FFMAX(s->block_last_index[0], 7);
        break;
    }
#undef B
#undef T
}

static void dsp_x8_put_solidcolor(uint8_t const pix, uint8_t * dst, int const linesize){
    int k;
    for(k=0;k<8;k++){
        memset(dst,pix,8);
        dst+=linesize;
    }
}

static const int16_t quant_table[64] = {
    256, 256, 256, 256,  256, 256, 259, 262,
    265, 269, 272, 275,  278, 282, 285, 288,
    292, 295, 299, 303,  306, 310, 314, 317,
    321, 325, 329, 333,  337, 341, 345, 349,
    353, 358, 362, 366,  371, 375, 379, 384,
    389, 393, 398, 403,  408, 413, 417, 422,
    428, 433, 438, 443,  448, 454, 459, 465,
    470, 476, 482, 488,  493, 499, 505, 511
};

static int x8_decode_intra_mb(IntraX8Context* const w, const int chroma){
    MpegEncContext * const s= w->s;

    uint8_t * scantable;
    int final,run,level;
    int ac_mode,dc_mode,est_run,dc_level;
    int pos,n;
    int zeros_only;
    int use_quant_matrix;
    int sign;

    av_assert2(w->orient<12);
    s->bdsp.clear_block(s->block[0]);

    if(chroma){
        dc_mode=2;
    }else{
        dc_mode=!!w->est_run;//0,1
    }

    if(x8_get_dc_rlf(w, dc_mode, &dc_level, &final)) return -1;
    n=0;
    zeros_only=0;
    if(!final){//decode ac
        use_quant_matrix=w->use_quant_matrix;
        if(chroma){
            ac_mode = 1;
            est_run = 64;//not used
        }else{
            if (w->raw_orient < 3){
                use_quant_matrix = 0;
            }
            if(w->raw_orient > 4){
                ac_mode = 0;
                est_run = 64;
            }else{
                if(w->est_run > 1){
                    ac_mode = 2;
                    est_run=w->est_run;
                }else{
                    ac_mode = 3;
                    est_run = 64;
                }
            }
        }
        x8_select_ac_table(w,ac_mode);
        /*scantable_selector[12]={0,2,0,1,1,1,0,2,2,0,1,2};<-
        -> 10'01' 00'10' 10'00' 01'01' 01'00' 10'00 =>0x928548 */
        scantable = w->scantable[ (0x928548>>(2*w->orient))&3 ].permutated;
        pos=0;
        do {
            n++;
            if( n >= est_run ){
                ac_mode=3;
                x8_select_ac_table(w,3);
            }

            x8_get_ac_rlf(w,ac_mode,&run,&level,&final);

            pos+=run+1;
            if(pos>63){
                //this also handles vlc error in x8_get_ac_rlf
                return -1;
            }
            level= (level+1) * w->dquant;
            level+= w->qsum;

            sign = - get_bits1(&s->gb);
            level = (level ^ sign) - sign;

            if(use_quant_matrix){
                level = (level*quant_table[pos])>>8;
            }
            s->block[0][ scantable[pos] ]=level;
        }while(!final);

        s->block_last_index[0]=pos;
    }else{//DC only
        s->block_last_index[0]=0;
        if(w->flat_dc && ((unsigned)(dc_level+1)) < 3){//[-1;1]
            int32_t divide_quant= !chroma ? w->divide_quant_dc_luma:
                                            w->divide_quant_dc_chroma;
            int32_t dc_quant    = !chroma ? w->quant:
                                            w->quant_dc_chroma;

            //original intent dc_level+=predicted_dc/quant; but it got lost somewhere in the rounding
            dc_level+= (w->predicted_dc*divide_quant + (1<<12) )>>13;

            dsp_x8_put_solidcolor( av_clip_uint8((dc_level*dc_quant+4)>>3),
                                   s->dest[chroma], s->current_picture.f->linesize[!!chroma]);

            goto block_placed;
        }
        zeros_only = (dc_level == 0);
    }
    if(!chroma){
        s->block[0][0] = dc_level*w->quant;
    }else{
        s->block[0][0] = dc_level*w->quant_dc_chroma;
    }

    //there is !zero_only check in the original, but dc_level check is enough
    if( (unsigned int)(dc_level+1) >= 3 && (w->edges&3) != 3 ){
        int direction;
        /*ac_comp_direction[orient] = { 0, 3, 3, 1, 1, 0, 0, 0, 2, 2, 2, 1 };<-
        -> 01'10' 10'10' 00'00' 00'01' 01'11' 11'00 =>0x6A017C */
        direction= (0x6A017C>>(w->orient*2))&3;
        if (direction != 3){
            x8_ac_compensation(w, direction, s->block[0][0]);//modify block_last[]
        }
    }

    if(w->flat_dc){
        dsp_x8_put_solidcolor(w->predicted_dc, s->dest[chroma], s->current_picture.f->linesize[!!chroma]);
    }else{
        w->dsp.spatial_compensation[w->orient]( s->edge_emu_buffer,
                                            s->dest[chroma],
                                            s->current_picture.f->linesize[!!chroma] );
    }
    if(!zeros_only)
        w->wdsp.idct_add(s->dest[chroma],
                         s->current_picture.f->linesize[!!chroma],
                         s->block[0]);

block_placed:

    if(!chroma){
        x8_update_predictions(w,w->orient,n);
    }

    if(s->loop_filter){
        uint8_t* ptr = s->dest[chroma];
        int linesize = s->current_picture.f->linesize[!!chroma];

        if(!( (w->edges&2) || ( zeros_only && (w->orient|4)==4 ) )){
            w->dsp.h_loop_filter(ptr, linesize, w->quant);
        }
        if(!( (w->edges&1) || ( zeros_only && (w->orient|8)==8 ) )){
            w->dsp.v_loop_filter(ptr, linesize, w->quant);
        }
    }
    return 0;
}

static void x8_init_block_index(MpegEncContext *s){ //FIXME maybe merge with ff_*
//not s->linesize as this would be wrong for field pics
//not that IntraX8 has interlacing support ;)
    const int linesize   = s->current_picture.f->linesize[0];
    const int uvlinesize = s->current_picture.f->linesize[1];

    s->dest[0] = s->current_picture.f->data[0];
    s->dest[1] = s->current_picture.f->data[1];
    s->dest[2] = s->current_picture.f->data[2];

    s->dest[0] +=   s->mb_y        *   linesize << 3;
    s->dest[1] += ( s->mb_y&(~1) ) * uvlinesize << 2;//chroma blocks are on add rows
    s->dest[2] += ( s->mb_y&(~1) ) * uvlinesize << 2;
}

/**
 * Initialize IntraX8 frame decoder.
 * Requires valid MpegEncContext with valid s->mb_width before calling.
 * @param w pointer to IntraX8Context
 * @param s pointer to MpegEncContext of the parent codec
 */
av_cold void ff_intrax8_common_init(IntraX8Context * w, MpegEncContext * const s){

    w->s=s;
    x8_vlc_init();
    av_assert0(s->mb_width>0);
    w->prediction_table=av_mallocz(s->mb_width*2*2);//two rows, 2 blocks per cannon mb

    ff_wmv2dsp_init(&w->wdsp);
    ff_init_scantable_permutation(w->idct_permutation,
                                  w->wdsp.idct_perm);

    ff_init_scantable(w->idct_permutation, &w->scantable[0], ff_wmv1_scantable[0]);
    ff_init_scantable(w->idct_permutation, &w->scantable[1], ff_wmv1_scantable[2]);
    ff_init_scantable(w->idct_permutation, &w->scantable[2], ff_wmv1_scantable[3]);

    ff_intrax8dsp_init(&w->dsp);
}

/**
 * Destroy IntraX8 frame structure.
 * @param w pointer to IntraX8Context
 */
av_cold void ff_intrax8_common_end(IntraX8Context * w)
{
    av_freep(&w->prediction_table);
}

/**
 * Decode single IntraX8 frame.
 * The parent codec must fill s->loopfilter and s->gb (bitstream).
<<<<<<< HEAD
 * The parent codec must call MPV_frame_start(), ff_er_frame_start() before calling this function.
 * The parent codec must call ff_er_frame_end(), MPV_frame_end() after calling this function.
 * This function does not use MPV_decode_mb().
 * lowres decoding is theoretically impossible.
=======
 * The parent codec must call ff_mpv_frame_start(), ff_er_frame_start() before calling this function.
 * The parent codec must call ff_er_frame_end(), ff_mpv_frame_end() after calling this function.
 * This function does not use ff_mpv_decode_mb().
>>>>>>> 835f798c
 * @param w pointer to IntraX8Context
 * @param dquant doubled quantizer, it would be odd in case of VC-1 halfpq==1.
 * @param quant_offset offset away from zero
 */
int ff_intrax8_decode_picture(IntraX8Context * const w, int dquant, int quant_offset){
    MpegEncContext * const s= w->s;
    int mb_xy;
    w->use_quant_matrix = get_bits1(&s->gb);

    w->dquant = dquant;
    w->quant  = dquant >> 1;
    w->qsum   = quant_offset;

    w->divide_quant_dc_luma = ((1<<16) + (w->quant>>1)) / w->quant;
    if(w->quant < 5){
        w->quant_dc_chroma =  w->quant;
        w->divide_quant_dc_chroma = w->divide_quant_dc_luma;
    }else{
        w->quant_dc_chroma =  w->quant+((w->quant+3)>>3);
        w->divide_quant_dc_chroma = ((1<<16) + (w->quant_dc_chroma>>1)) / w->quant_dc_chroma;
    }
    x8_reset_vlc_tables(w);

    s->resync_mb_x=0;
    s->resync_mb_y=0;

    for(s->mb_y=0; s->mb_y < s->mb_height*2; s->mb_y++){
        x8_init_block_index(s);
        mb_xy=(s->mb_y>>1)*s->mb_stride;

        for(s->mb_x=0; s->mb_x < s->mb_width*2; s->mb_x++){
            x8_get_prediction(w);
            if(x8_setup_spatial_predictor(w,0)) goto error;
            if(x8_decode_intra_mb(w,0)) goto error;

            if( s->mb_x & s->mb_y & 1 ){
                x8_get_prediction_chroma(w);

                /*when setting up chroma, no vlc is read,
                so no error condition can be reached*/
                x8_setup_spatial_predictor(w,1);
                if(x8_decode_intra_mb(w,1)) goto error;

                x8_setup_spatial_predictor(w,2);
                if(x8_decode_intra_mb(w,2)) goto error;

                s->dest[1]+= 8;
                s->dest[2]+= 8;

                /*emulate MB info in the relevant tables*/
                s->mbskip_table [mb_xy]=0;
                s->mbintra_table[mb_xy]=1;
                s->current_picture.qscale_table[mb_xy] = w->quant;
                mb_xy++;
            }
            s->dest[0]+= 8;
        }
        if(s->mb_y&1){
            ff_mpeg_draw_horiz_band(s, (s->mb_y-1)*8, 16);
        }
    }

error:
    ff_er_add_slice(&s->er, s->resync_mb_x, s->resync_mb_y,
                        (s->mb_x>>1)-1, (s->mb_y>>1)-1,
                        ER_MB_END );
    return 0;
}<|MERGE_RESOLUTION|>--- conflicted
+++ resolved
@@ -719,16 +719,10 @@
 /**
  * Decode single IntraX8 frame.
  * The parent codec must fill s->loopfilter and s->gb (bitstream).
-<<<<<<< HEAD
- * The parent codec must call MPV_frame_start(), ff_er_frame_start() before calling this function.
- * The parent codec must call ff_er_frame_end(), MPV_frame_end() after calling this function.
- * This function does not use MPV_decode_mb().
- * lowres decoding is theoretically impossible.
-=======
  * The parent codec must call ff_mpv_frame_start(), ff_er_frame_start() before calling this function.
  * The parent codec must call ff_er_frame_end(), ff_mpv_frame_end() after calling this function.
  * This function does not use ff_mpv_decode_mb().
->>>>>>> 835f798c
+ * lowres decoding is theoretically impossible.
  * @param w pointer to IntraX8Context
  * @param dquant doubled quantizer, it would be odd in case of VC-1 halfpq==1.
  * @param quant_offset offset away from zero
