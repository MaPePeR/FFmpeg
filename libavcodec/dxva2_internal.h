--- conflicted
+++ resolved
@@ -32,15 +32,6 @@
 
 #if CONFIG_DXVA2
 #include "dxva2.h"
-<<<<<<< HEAD
-#endif
-#if CONFIG_D3D11VA
-#include "d3d11va.h"
-#endif
-
-#if HAVE_DXVA_H
-=======
->>>>>>> ac648bb8
 /* When targeting WINAPI_FAMILY_PHONE_APP or WINAPI_FAMILY_APP, dxva.h
  * defines nothing. Force the struct definitions to be visible. */
 #undef WINAPI_FAMILY
