--- conflicted
+++ resolved
@@ -2225,15 +2225,11 @@
 
     fps.num = get_bits_long(gb, 32);
     fps.den = get_bits_long(gb, 32);
-<<<<<<< HEAD
-    if (fps.num>0 && fps.den>0) {
-=======
     if (fps.num && fps.den) {
         if (fps.num < 0 || fps.den < 0) {
             av_log(avctx, AV_LOG_ERROR, "Invalid framerate\n");
             return AVERROR_INVALIDDATA;
         }
->>>>>>> 6fc8226e
         av_reduce(&avctx->time_base.num, &avctx->time_base.den,
                   fps.den, fps.num, 1<<30);
     }
