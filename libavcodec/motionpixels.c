/*
 * Motion Pixels Video Decoder
 * Copyright (c) 2008 Gregory Montoir (cyx@users.sourceforge.net)
 *
 * This file is part of FFmpeg.
 *
 * FFmpeg is free software; you can redistribute it and/or
 * modify it under the terms of the GNU Lesser General Public
 * License as published by the Free Software Foundation; either
 * version 2.1 of the License, or (at your option) any later version.
 *
 * FFmpeg is distributed in the hope that it will be useful,
 * but WITHOUT ANY WARRANTY; without even the implied warranty of
 * MERCHANTABILITY or FITNESS FOR A PARTICULAR PURPOSE.  See the GNU
 * Lesser General Public License for more details.
 *
 * You should have received a copy of the GNU Lesser General Public
 * License along with FFmpeg; if not, write to the Free Software
 * Foundation, Inc., 51 Franklin Street, Fifth Floor, Boston, MA 02110-1301 USA
 */

#include "avcodec.h"
#include "get_bits.h"
#include "bswapdsp.h"
#include "internal.h"

#define MAX_HUFF_CODES 16

#include "motionpixels_tablegen.h"

typedef struct HuffCode {
    int code;
    uint8_t size;
    uint8_t delta;
} HuffCode;

typedef struct MotionPixelsContext {
    AVCodecContext *avctx;
    AVFrame *frame;
    BswapDSPContext bdsp;
    uint8_t *changes_map;
    int offset_bits_len;
    int codes_count, current_codes_count;
    int max_codes_bits;
    HuffCode codes[MAX_HUFF_CODES];
    VLC vlc;
    YuvPixel *vpt, *hpt;
    uint8_t gradient_scale[3];
    uint8_t *bswapbuf;
    int bswapbuf_size;
} MotionPixelsContext;

static av_cold int mp_decode_end(AVCodecContext *avctx)
{
    MotionPixelsContext *mp = avctx->priv_data;

    av_freep(&mp->changes_map);
    av_freep(&mp->vpt);
    av_freep(&mp->hpt);
    av_freep(&mp->bswapbuf);
    av_frame_free(&mp->frame);

    return 0;
}

static av_cold int mp_decode_init(AVCodecContext *avctx)
{
    MotionPixelsContext *mp = avctx->priv_data;
    int w4 = (avctx->width  + 3) & ~3;
    int h4 = (avctx->height + 3) & ~3;

    if(avctx->extradata_size < 2){
        av_log(avctx, AV_LOG_ERROR, "extradata too small\n");
        return AVERROR_INVALIDDATA;
    }

    motionpixels_tableinit();
    mp->avctx = avctx;
<<<<<<< HEAD
    ff_dsputil_init(&mp->dsp, avctx);
    mp->changes_map = av_mallocz_array(avctx->width, h4);
=======
    ff_bswapdsp_init(&mp->bdsp);
    mp->changes_map = av_mallocz(avctx->width * h4);
>>>>>>> c67b449b
    mp->offset_bits_len = av_log2(avctx->width * avctx->height) + 1;
    mp->vpt = av_mallocz_array(avctx->height, sizeof(YuvPixel));
    mp->hpt = av_mallocz_array(h4 / 4, w4 / 4 * sizeof(YuvPixel));
    if (!mp->changes_map || !mp->vpt || !mp->hpt) {
        av_freep(&mp->changes_map);
        av_freep(&mp->vpt);
        av_freep(&mp->hpt);
        return AVERROR(ENOMEM);
    }
    avctx->pix_fmt = AV_PIX_FMT_RGB555;

    mp->frame = av_frame_alloc();
    if (!mp->frame) {
        mp_decode_end(avctx);
        return AVERROR(ENOMEM);
    }

    return 0;
}

static void mp_read_changes_map(MotionPixelsContext *mp, GetBitContext *gb, int count, int bits_len, int read_color)
{
    uint16_t *pixels;
    int offset, w, h, color = 0, x, y, i;

    while (count--) {
        offset = get_bits_long(gb, mp->offset_bits_len);
        w      = get_bits(gb, bits_len) + 1;
        h      = get_bits(gb, bits_len) + 1;
        if (read_color)
            color = get_bits(gb, 15);
        x = offset % mp->avctx->width;
        y = offset / mp->avctx->width;
        if (y >= mp->avctx->height)
            continue;
        w = FFMIN(w, mp->avctx->width  - x);
        h = FFMIN(h, mp->avctx->height - y);
        pixels = (uint16_t *)&mp->frame->data[0][y * mp->frame->linesize[0] + x * 2];
        while (h--) {
            mp->changes_map[offset] = w;
            if (read_color)
                for (i = 0; i < w; ++i)
                    pixels[i] = color;
            offset += mp->avctx->width;
            pixels += mp->frame->linesize[0] / 2;
        }
    }
}

static int mp_get_code(MotionPixelsContext *mp, GetBitContext *gb, int size, int code)
{
    while (get_bits1(gb)) {
        ++size;
        if (size > mp->max_codes_bits) {
            av_log(mp->avctx, AV_LOG_ERROR, "invalid code size %d/%d\n", size, mp->max_codes_bits);
            return AVERROR_INVALIDDATA;
        }
        code <<= 1;
        if (mp_get_code(mp, gb, size, code + 1) < 0)
            return AVERROR_INVALIDDATA;
    }
    if (mp->current_codes_count >= MAX_HUFF_CODES) {
        av_log(mp->avctx, AV_LOG_ERROR, "too many codes\n");
        return AVERROR_INVALIDDATA;
    }

    mp->codes[mp->current_codes_count  ].code = code;
    mp->codes[mp->current_codes_count++].size = size;
    return 0;
}

static int mp_read_codes_table(MotionPixelsContext *mp, GetBitContext *gb)
{
    if (mp->codes_count == 1) {
        mp->codes[0].delta = get_bits(gb, 4);
    } else {
        int i;
        int ret;

        mp->max_codes_bits = get_bits(gb, 4);
        for (i = 0; i < mp->codes_count; ++i)
            mp->codes[i].delta = get_bits(gb, 4);
        mp->current_codes_count = 0;
        if ((ret = mp_get_code(mp, gb, 0, 0)) < 0)
            return ret;
        if (mp->current_codes_count < mp->codes_count) {
            av_log(mp->avctx, AV_LOG_ERROR, "too few codes\n");
            return AVERROR_INVALIDDATA;
        }
   }
   return 0;
}

static int mp_gradient(MotionPixelsContext *mp, int component, int v)
{
    int delta;

    delta = (v - 7) * mp->gradient_scale[component];
    mp->gradient_scale[component] = (v == 0 || v == 14) ? 2 : 1;
    return delta;
}

static YuvPixel mp_get_yuv_from_rgb(MotionPixelsContext *mp, int x, int y)
{
    int color;

    color = *(uint16_t *)&mp->frame->data[0][y * mp->frame->linesize[0] + x * 2];
    return mp_rgb_yuv_table[color];
}

static void mp_set_rgb_from_yuv(MotionPixelsContext *mp, int x, int y, const YuvPixel *p)
{
    int color;

    color = mp_yuv_to_rgb(p->y, p->v, p->u, 1);
    *(uint16_t *)&mp->frame->data[0][y * mp->frame->linesize[0] + x * 2] = color;
}

static int mp_get_vlc(MotionPixelsContext *mp, GetBitContext *gb)
{
    int i;

    i = (mp->codes_count == 1) ? 0 : get_vlc2(gb, mp->vlc.table, mp->max_codes_bits, 1);
    return mp->codes[i].delta;
}

static void mp_decode_line(MotionPixelsContext *mp, GetBitContext *gb, int y)
{
    YuvPixel p;
    const int y0 = y * mp->avctx->width;
    int w, i, x = 0;

    p = mp->vpt[y];
    if (mp->changes_map[y0 + x] == 0) {
        memset(mp->gradient_scale, 1, sizeof(mp->gradient_scale));
        ++x;
    }
    while (x < mp->avctx->width) {
        w = mp->changes_map[y0 + x];
        if (w != 0) {
            if ((y & 3) == 0) {
                if (mp->changes_map[y0 + x + mp->avctx->width] < w ||
                    mp->changes_map[y0 + x + mp->avctx->width * 2] < w ||
                    mp->changes_map[y0 + x + mp->avctx->width * 3] < w) {
                    for (i = (x + 3) & ~3; i < x + w; i += 4) {
                        mp->hpt[((y / 4) * mp->avctx->width + i) / 4] = mp_get_yuv_from_rgb(mp, i, y);
                    }
                }
            }
            x += w;
            memset(mp->gradient_scale, 1, sizeof(mp->gradient_scale));
            p = mp_get_yuv_from_rgb(mp, x - 1, y);
        } else {
            p.y += mp_gradient(mp, 0, mp_get_vlc(mp, gb));
            p.y = av_clip(p.y, 0, 31);
            if ((x & 3) == 0) {
                if ((y & 3) == 0) {
                    p.v += mp_gradient(mp, 1, mp_get_vlc(mp, gb));
                    p.v = av_clip(p.v, -32, 31);
                    p.u += mp_gradient(mp, 2, mp_get_vlc(mp, gb));
                    p.u = av_clip(p.u, -32, 31);
                    mp->hpt[((y / 4) * mp->avctx->width + x) / 4] = p;
                } else {
                    p.v = mp->hpt[((y / 4) * mp->avctx->width + x) / 4].v;
                    p.u = mp->hpt[((y / 4) * mp->avctx->width + x) / 4].u;
                }
            }
            mp_set_rgb_from_yuv(mp, x, y, &p);
            ++x;
        }
    }
}

static void mp_decode_frame_helper(MotionPixelsContext *mp, GetBitContext *gb)
{
    YuvPixel p;
    int y, y0;

    av_assert1(mp->changes_map[0]);

    for (y = 0; y < mp->avctx->height; ++y) {
        if (mp->changes_map[y * mp->avctx->width] != 0) {
            memset(mp->gradient_scale, 1, sizeof(mp->gradient_scale));
            p = mp_get_yuv_from_rgb(mp, 0, y);
        } else {
            p.y += mp_gradient(mp, 0, mp_get_vlc(mp, gb));
            p.y = av_clip(p.y, 0, 31);
            if ((y & 3) == 0) {
                p.v += mp_gradient(mp, 1, mp_get_vlc(mp, gb));
                p.v = av_clip(p.v, -32, 31);
                p.u += mp_gradient(mp, 2, mp_get_vlc(mp, gb));
                p.u = av_clip(p.u, -32, 31);
            }
            mp->vpt[y] = p;
            mp_set_rgb_from_yuv(mp, 0, y, &p);
        }
    }
    for (y0 = 0; y0 < 2; ++y0)
        for (y = y0; y < mp->avctx->height; y += 2)
            mp_decode_line(mp, gb, y);
}

static int mp_decode_frame(AVCodecContext *avctx,
                                 void *data, int *got_frame,
                                 AVPacket *avpkt)
{
    const uint8_t *buf = avpkt->data;
    int buf_size = avpkt->size;
    MotionPixelsContext *mp = avctx->priv_data;
    GetBitContext gb;
    int i, count1, count2, sz, ret;

    if ((ret = ff_reget_buffer(avctx, mp->frame)) < 0)
        return ret;

    /* le32 bitstream msb first */
    av_fast_padded_malloc(&mp->bswapbuf, &mp->bswapbuf_size, buf_size);
    if (!mp->bswapbuf)
        return AVERROR(ENOMEM);
    mp->bdsp.bswap_buf((uint32_t *) mp->bswapbuf, (const uint32_t *) buf,
                       buf_size / 4);
    if (buf_size & 3)
        memcpy(mp->bswapbuf + (buf_size & ~3), buf + (buf_size & ~3), buf_size & 3);
    init_get_bits(&gb, mp->bswapbuf, buf_size * 8);

    memset(mp->changes_map, 0, avctx->width * avctx->height);
    for (i = !(avctx->extradata[1] & 2); i < 2; ++i) {
        count1 = get_bits(&gb, 12);
        count2 = get_bits(&gb, 12);
        mp_read_changes_map(mp, &gb, count1, 8, i);
        mp_read_changes_map(mp, &gb, count2, 4, i);
    }

    mp->codes_count = get_bits(&gb, 4);
    if (mp->codes_count == 0)
        goto end;

    if (mp->changes_map[0] == 0) {
        *(uint16_t *)mp->frame->data[0] = get_bits(&gb, 15);
        mp->changes_map[0] = 1;
    }
    if (mp_read_codes_table(mp, &gb) < 0)
        goto end;

    sz = get_bits(&gb, 18);
    if (avctx->extradata[0] != 5)
        sz += get_bits(&gb, 18);
    if (sz == 0)
        goto end;

    if (mp->max_codes_bits <= 0)
        goto end;
    if (init_vlc(&mp->vlc, mp->max_codes_bits, mp->codes_count, &mp->codes[0].size, sizeof(HuffCode), 1, &mp->codes[0].code, sizeof(HuffCode), 4, 0))
        goto end;
    mp_decode_frame_helper(mp, &gb);
    ff_free_vlc(&mp->vlc);

end:
    if ((ret = av_frame_ref(data, mp->frame)) < 0)
        return ret;
    *got_frame       = 1;
    return buf_size;
}

AVCodec ff_motionpixels_decoder = {
    .name           = "motionpixels",
    .long_name      = NULL_IF_CONFIG_SMALL("Motion Pixels video"),
    .type           = AVMEDIA_TYPE_VIDEO,
    .id             = AV_CODEC_ID_MOTIONPIXELS,
    .priv_data_size = sizeof(MotionPixelsContext),
    .init           = mp_decode_init,
    .close          = mp_decode_end,
    .decode         = mp_decode_frame,
    .capabilities   = CODEC_CAP_DR1,
};<|MERGE_RESOLUTION|>--- conflicted
+++ resolved
@@ -76,13 +76,8 @@
 
     motionpixels_tableinit();
     mp->avctx = avctx;
-<<<<<<< HEAD
-    ff_dsputil_init(&mp->dsp, avctx);
+    ff_bswapdsp_init(&mp->bdsp);
     mp->changes_map = av_mallocz_array(avctx->width, h4);
-=======
-    ff_bswapdsp_init(&mp->bdsp);
-    mp->changes_map = av_mallocz(avctx->width * h4);
->>>>>>> c67b449b
     mp->offset_bits_len = av_log2(avctx->width * avctx->height) + 1;
     mp->vpt = av_mallocz_array(avctx->height, sizeof(YuvPixel));
     mp->hpt = av_mallocz_array(h4 / 4, w4 / 4 * sizeof(YuvPixel));
