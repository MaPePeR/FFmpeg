/*
 * copyright (c) 2004 Michael Niedermayer <michaelni@gmx.at>
 *
 * This file is part of FFmpeg.
 *
 * FFmpeg is free software; you can redistribute it and/or
 * modify it under the terms of the GNU Lesser General Public
 * License as published by the Free Software Foundation; either
 * version 2.1 of the License, or (at your option) any later version.
 *
 * FFmpeg is distributed in the hope that it will be useful,
 * but WITHOUT ANY WARRANTY; without even the implied warranty of
 * MERCHANTABILITY or FITNESS FOR A PARTICULAR PURPOSE.  See the GNU
 * Lesser General Public License for more details.
 *
 * You should have received a copy of the GNU Lesser General Public
 * License along with FFmpeg; if not, write to the Free Software
 * Foundation, Inc., 51 Franklin Street, Fifth Floor, Boston, MA 02110-1301 USA
 */

/**
 * @file
 * bitstream reader API header.
 */

#ifndef AVCODEC_GET_BITS_H
#define AVCODEC_GET_BITS_H

#include <stdint.h>
#include "libavutil/common.h"
#include "libavutil/intreadwrite.h"
#include "libavutil/log.h"
#include "mathops.h"

/*
 * Safe bitstream reading:
 * optionally, the get_bits API can check to ensure that we
 * don't read past input buffer boundaries. This is protected
 * with CONFIG_SAFE_BITSTREAM_READER at the global level, and
 * then below that with UNCHECKED_BITSTREAM_READER at the per-
 * decoder level. This means that decoders that check internally
 * can "#define UNCHECKED_BITSTREAM_READER 1" to disable
 * overread checks.
 * Boundary checking causes a minor performance penalty so for
 * applications that won't want/need this, it can be disabled
 * globally using "#define CONFIG_SAFE_BITSTREAM_READER 0".
 */
#ifndef UNCHECKED_BITSTREAM_READER
#define UNCHECKED_BITSTREAM_READER !CONFIG_SAFE_BITSTREAM_READER
#endif

typedef struct GetBitContext {
    const uint8_t *buffer, *buffer_end;
    int index;
    int size_in_bits;
    int size_in_bits_plus8;
} GetBitContext;

#define VLC_TYPE int16_t

typedef struct VLC {
    int bits;
    VLC_TYPE (*table)[2]; ///< code, bits
    int table_size, table_allocated;
} VLC;

typedef struct RL_VLC_ELEM {
    int16_t level;
    int8_t len;
    uint8_t run;
} RL_VLC_ELEM;

/* Bitstream reader API docs:
name
    arbitrary name which is used as prefix for the internal variables

gb
    getbitcontext

OPEN_READER(name, gb)
    load gb into local variables

CLOSE_READER(name, gb)
    store local vars in gb

UPDATE_CACHE(name, gb)
    refill the internal cache from the bitstream
    after this call at least MIN_CACHE_BITS will be available,

GET_CACHE(name, gb)
    will output the contents of the internal cache, next bit is MSB of 32 or 64 bit (FIXME 64bit)

SHOW_UBITS(name, gb, num)
    will return the next num bits

SHOW_SBITS(name, gb, num)
    will return the next num bits and do sign extension

SKIP_BITS(name, gb, num)
    will skip over the next num bits
    note, this is equivalent to SKIP_CACHE; SKIP_COUNTER

SKIP_CACHE(name, gb, num)
    will remove the next num bits from the cache (note SKIP_COUNTER MUST be called before UPDATE_CACHE / CLOSE_READER)

SKIP_COUNTER(name, gb, num)
    will increment the internal bit counter (see SKIP_CACHE & SKIP_BITS)

LAST_SKIP_BITS(name, gb, num)
    like SKIP_BITS, to be used if next call is UPDATE_CACHE or CLOSE_READER

for examples see get_bits, show_bits, skip_bits, get_vlc
*/

#ifdef LONG_BITSTREAM_READER
#   define MIN_CACHE_BITS 32
#else
#   define MIN_CACHE_BITS 25
#endif

#if UNCHECKED_BITSTREAM_READER
#define OPEN_READER(name, gb)                   \
    unsigned int name##_index = (gb)->index;    \
    av_unused unsigned int name##_cache

#define HAVE_BITS_REMAINING(name, gb) 1
#else
#define OPEN_READER(name, gb)                   \
    unsigned int name##_index = (gb)->index;    \
    unsigned int av_unused name##_cache = 0;    \
    unsigned int av_unused name##_size_plus8 =  \
                (gb)->size_in_bits_plus8

#define HAVE_BITS_REMAINING(name, gb)           \
    name##_index < name##_size_plus8
#endif

#define CLOSE_READER(name, gb) (gb)->index = name##_index

#ifdef BITSTREAM_READER_LE

# ifdef LONG_BITSTREAM_READER
#   define UPDATE_CACHE(name, gb) name##_cache = \
        AV_RL64((gb)->buffer + (name##_index >> 3)) >> (name##_index & 7)
# else
#   define UPDATE_CACHE(name, gb) name##_cache = \
        AV_RL32((gb)->buffer + (name##_index >> 3)) >> (name##_index & 7)
# endif

# define SKIP_CACHE(name, gb, num) name##_cache >>= (num)

#else

# ifdef LONG_BITSTREAM_READER
#   define UPDATE_CACHE(name, gb) name##_cache = \
        AV_RB64((gb)->buffer + (name##_index >> 3)) >> (32 - (name##_index & 7))
# else
#   define UPDATE_CACHE(name, gb) name##_cache = \
        AV_RB32((gb)->buffer + (name##_index >> 3)) << (name##_index & 7)
# endif

# define SKIP_CACHE(name, gb, num) name##_cache <<= (num)

#endif

#if UNCHECKED_BITSTREAM_READER
#   define SKIP_COUNTER(name, gb, num) name##_index += (num)
#else
#   define SKIP_COUNTER(name, gb, num) \
    name##_index = FFMIN(name##_size_plus8, name##_index + (num))
#endif

#define SKIP_BITS(name, gb, num) do {           \
        SKIP_CACHE(name, gb, num);              \
        SKIP_COUNTER(name, gb, num);            \
    } while (0)

#define LAST_SKIP_BITS(name, gb, num) SKIP_COUNTER(name, gb, num)

#ifdef BITSTREAM_READER_LE
#   define SHOW_UBITS(name, gb, num) zero_extend(name##_cache, num)
#   define SHOW_SBITS(name, gb, num) sign_extend(name##_cache, num)
#else
#   define SHOW_UBITS(name, gb, num) NEG_USR32(name##_cache, num)
#   define SHOW_SBITS(name, gb, num) NEG_SSR32(name##_cache, num)
#endif

#define GET_CACHE(name, gb) ((uint32_t)name##_cache)

static inline int get_bits_count(const GetBitContext *s)
{
    return s->index;
}

static inline void skip_bits_long(GetBitContext *s, int n){
#if UNCHECKED_BITSTREAM_READER
    s->index += n;
#else
    s->index += av_clip(n, -s->index, s->size_in_bits_plus8 - s->index);
#endif
}

/**
 * read mpeg1 dc style vlc (sign bit + mantisse with no MSB).
 * if MSB not set it is negative
 * @param n length in bits
 */
static inline int get_xbits(GetBitContext *s, int n)
{
    register int sign;
    register int32_t cache;
    OPEN_READER(re, s);
    UPDATE_CACHE(re, s);
    cache = GET_CACHE(re, s);
    sign = ~cache >> 31;
    LAST_SKIP_BITS(re, s, n);
    CLOSE_READER(re, s);
    return (NEG_USR32(sign ^ cache, n) ^ sign) - sign;
}

static inline int get_sbits(GetBitContext *s, int n)
{
    register int tmp;
    OPEN_READER(re, s);
    UPDATE_CACHE(re, s);
    tmp = SHOW_SBITS(re, s, n);
    LAST_SKIP_BITS(re, s, n);
    CLOSE_READER(re, s);
    return tmp;
}

/**
 * Read 1-25 bits.
 */
static inline unsigned int get_bits(GetBitContext *s, int n)
{
    register int tmp;
    OPEN_READER(re, s);
    UPDATE_CACHE(re, s);
    tmp = SHOW_UBITS(re, s, n);
    LAST_SKIP_BITS(re, s, n);
    CLOSE_READER(re, s);
    return tmp;
}

/**
 * Show 1-25 bits.
 */
static inline unsigned int show_bits(GetBitContext *s, int n)
{
    register int tmp;
    OPEN_READER(re, s);
    UPDATE_CACHE(re, s);
    tmp = SHOW_UBITS(re, s, n);
    return tmp;
}

static inline void skip_bits(GetBitContext *s, int n)
{
    OPEN_READER(re, s);
    UPDATE_CACHE(re, s);
    LAST_SKIP_BITS(re, s, n);
    CLOSE_READER(re, s);
}

static inline unsigned int get_bits1(GetBitContext *s)
{
    unsigned int index = s->index;
    uint8_t result = s->buffer[index>>3];
#ifdef BITSTREAM_READER_LE
    result >>= index & 7;
    result &= 1;
#else
    result <<= index & 7;
    result >>= 8 - 1;
#endif
#if !UNCHECKED_BITSTREAM_READER
    if (s->index < s->size_in_bits_plus8)
#endif
        index++;
    s->index = index;

    return result;
}

static inline unsigned int show_bits1(GetBitContext *s)
{
    return show_bits(s, 1);
}

static inline void skip_bits1(GetBitContext *s)
{
    skip_bits(s, 1);
}

/**
 * Read 0-32 bits.
 */
static inline unsigned int get_bits_long(GetBitContext *s, int n)
{
    if (n <= MIN_CACHE_BITS)
        return get_bits(s, n);
    else {
#ifdef BITSTREAM_READER_LE
        int ret = get_bits(s, 16);
        return ret | (get_bits(s, n-16) << 16);
#else
        int ret = get_bits(s, 16) << (n-16);
        return ret | get_bits(s, n-16);
#endif
    }
}

/**
 * Read 0-32 bits as a signed integer.
 */
static inline int get_sbits_long(GetBitContext *s, int n)
{
    return sign_extend(get_bits_long(s, n), n);
}

/**
 * Show 0-32 bits.
 */
static inline unsigned int show_bits_long(GetBitContext *s, int n)
{
    if (n <= MIN_CACHE_BITS)
        return show_bits(s, n);
    else {
        GetBitContext gb = *s;
        return get_bits_long(&gb, n);
    }
}

static inline int check_marker(GetBitContext *s, const char *msg)
{
    int bit = get_bits1(s);
    if (!bit)
        av_log(NULL, AV_LOG_INFO, "Marker bit missing %s\n", msg);

    return bit;
}

/**
 * Initialize GetBitContext.
 * @param buffer bitstream buffer, must be FF_INPUT_BUFFER_PADDING_SIZE bytes
 *        larger than the actual read bits because some optimized bitstream
 *        readers read 32 or 64 bit at once and could read over the end
 * @param bit_size the size of the buffer in bits
 * @return 0 on success, AVERROR_INVALIDDATA if the buffer_size would overflow.
 */
static inline int init_get_bits(GetBitContext *s, const uint8_t *buffer,
                                int bit_size)
{
    int buffer_size;
    int ret = 0;

<<<<<<< HEAD
    if (bit_size > INT_MAX - 7 || bit_size < 0) {
=======
    if (bit_size > INT_MAX - 7 || bit_size < 0 || !buffer) {
>>>>>>> cb5d0ea0
        buffer_size = bit_size = 0;
        buffer = NULL;
        ret = AVERROR_INVALIDDATA;
    }

    buffer_size = (bit_size + 7) >> 3;

    s->buffer       = buffer;
    s->size_in_bits = bit_size;
    s->size_in_bits_plus8 = bit_size + 8;
    s->buffer_end   = buffer + buffer_size;
    s->index        = 0;
    return ret;
}

static inline void align_get_bits(GetBitContext *s)
{
    int n = -get_bits_count(s) & 7;
    if (n) skip_bits(s, n);
}

#define init_vlc(vlc, nb_bits, nb_codes,                \
                 bits, bits_wrap, bits_size,            \
                 codes, codes_wrap, codes_size,         \
                 flags)                                 \
        ff_init_vlc_sparse(vlc, nb_bits, nb_codes,         \
                           bits, bits_wrap, bits_size,     \
                           codes, codes_wrap, codes_size,  \
                           NULL, 0, 0, flags)

int ff_init_vlc_sparse(VLC *vlc, int nb_bits, int nb_codes,
             const void *bits, int bits_wrap, int bits_size,
             const void *codes, int codes_wrap, int codes_size,
             const void *symbols, int symbols_wrap, int symbols_size,
             int flags);
#define INIT_VLC_LE         2
#define INIT_VLC_USE_NEW_STATIC 4
void ff_free_vlc(VLC *vlc);

#define INIT_VLC_STATIC(vlc, bits, a,b,c,d,e,f,g, static_size) do {     \
        static VLC_TYPE table[static_size][2];                          \
        (vlc)->table = table;                                           \
        (vlc)->table_allocated = static_size;                           \
        init_vlc(vlc, bits, a,b,c,d,e,f,g, INIT_VLC_USE_NEW_STATIC);    \
    } while (0)


/**
 * If the vlc code is invalid and max_depth=1, then no bits will be removed.
 * If the vlc code is invalid and max_depth>1, then the number of bits removed
 * is undefined.
 */
#define GET_VLC(code, name, gb, table, bits, max_depth)         \
    do {                                                        \
        int n, nb_bits;                                         \
        unsigned int index;                                     \
                                                                \
        index = SHOW_UBITS(name, gb, bits);                     \
        code  = table[index][0];                                \
        n     = table[index][1];                                \
                                                                \
        if (max_depth > 1 && n < 0) {                           \
            LAST_SKIP_BITS(name, gb, bits);                     \
            UPDATE_CACHE(name, gb);                             \
                                                                \
            nb_bits = -n;                                       \
                                                                \
            index = SHOW_UBITS(name, gb, nb_bits) + code;       \
            code  = table[index][0];                            \
            n     = table[index][1];                            \
            if (max_depth > 2 && n < 0) {                       \
                LAST_SKIP_BITS(name, gb, nb_bits);              \
                UPDATE_CACHE(name, gb);                         \
                                                                \
                nb_bits = -n;                                   \
                                                                \
                index = SHOW_UBITS(name, gb, nb_bits) + code;   \
                code  = table[index][0];                        \
                n     = table[index][1];                        \
            }                                                   \
        }                                                       \
        SKIP_BITS(name, gb, n);                                 \
    } while (0)

#define GET_RL_VLC(level, run, name, gb, table, bits, max_depth, need_update) \
    do {                                                                \
        int n, nb_bits;                                                 \
        unsigned int index;                                             \
                                                                        \
        index = SHOW_UBITS(name, gb, bits);                             \
        level = table[index].level;                                     \
        n     = table[index].len;                                       \
                                                                        \
        if (max_depth > 1 && n < 0) {                                   \
            SKIP_BITS(name, gb, bits);                                  \
            if (need_update) {                                          \
                UPDATE_CACHE(name, gb);                                 \
            }                                                           \
                                                                        \
            nb_bits = -n;                                               \
                                                                        \
            index = SHOW_UBITS(name, gb, nb_bits) + level;              \
            level = table[index].level;                                 \
            n     = table[index].len;                                   \
        }                                                               \
        run = table[index].run;                                         \
        SKIP_BITS(name, gb, n);                                         \
    } while (0)


/**
 * Parse a vlc code.
 * @param bits is the number of bits which will be read at once, must be
 *             identical to nb_bits in init_vlc()
 * @param max_depth is the number of times bits bits must be read to completely
 *                  read the longest vlc code
 *                  = (max_vlc_length + bits - 1) / bits
 */
static av_always_inline int get_vlc2(GetBitContext *s, VLC_TYPE (*table)[2],
                                     int bits, int max_depth)
{
    int code;

    OPEN_READER(re, s);
    UPDATE_CACHE(re, s);

    GET_VLC(code, re, s, table, bits, max_depth);

    CLOSE_READER(re, s);
    return code;
}

static inline int decode012(GetBitContext *gb)
{
    int n;
    n = get_bits1(gb);
    if (n == 0)
        return 0;
    else
        return get_bits1(gb) + 1;
}

static inline int decode210(GetBitContext *gb)
{
    if (get_bits1(gb))
        return 0;
    else
        return 2 - get_bits1(gb);
}

static inline int get_bits_left(GetBitContext *gb)
{
    return gb->size_in_bits - get_bits_count(gb);
}

//#define TRACE

#ifdef TRACE
static inline void print_bin(int bits, int n)
{
    int i;

    for (i = n-1; i >= 0; i--) {
        av_log(NULL, AV_LOG_DEBUG, "%d", (bits>>i)&1);
    }
    for (i = n; i < 24; i++)
        av_log(NULL, AV_LOG_DEBUG, " ");
}

static inline int get_bits_trace(GetBitContext *s, int n, char *file,
                                 const char *func, int line)
{
    int r = get_bits(s, n);

    print_bin(r, n);
    av_log(NULL, AV_LOG_DEBUG, "%5d %2d %3d bit @%5d in %s %s:%d\n",
           r, n, r, get_bits_count(s)-n, file, func, line);
    return r;
}
static inline int get_vlc_trace(GetBitContext *s, VLC_TYPE (*table)[2],
                                int bits, int max_depth, char *file,
                                const char *func, int line)
{
    int show  = show_bits(s, 24);
    int pos   = get_bits_count(s);
    int r     = get_vlc2(s, table, bits, max_depth);
    int len   = get_bits_count(s) - pos;
    int bits2 = show >> (24-len);

    print_bin(bits2, len);

    av_log(NULL, AV_LOG_DEBUG, "%5d %2d %3d vlc @%5d in %s %s:%d\n",
           bits2, len, r, pos, file, func, line);
    return r;
}
static inline int get_xbits_trace(GetBitContext *s, int n, char *file,
                                  const char *func, int line)
{
    int show = show_bits(s, n);
    int r    = get_xbits(s, n);

    print_bin(show, n);
    av_log(NULL, AV_LOG_DEBUG, "%5d %2d %3d xbt @%5d in %s %s:%d\n",
           show, n, r, get_bits_count(s)-n, file, func, line);
    return r;
}

#define get_bits(s, n)  get_bits_trace(s, n, __FILE__, __PRETTY_FUNCTION__, __LINE__)
#define get_bits1(s)    get_bits_trace(s, 1, __FILE__, __PRETTY_FUNCTION__, __LINE__)
#define get_xbits(s, n) get_xbits_trace(s, n, __FILE__, __PRETTY_FUNCTION__, __LINE__)
#define get_vlc(s, vlc)            get_vlc_trace(s, (vlc)->table, (vlc)->bits, 3, __FILE__, __PRETTY_FUNCTION__, __LINE__)
#define get_vlc2(s, tab, bits, max) get_vlc_trace(s, tab, bits, max, __FILE__, __PRETTY_FUNCTION__, __LINE__)

#define tprintf(p, ...) av_log(p, AV_LOG_DEBUG, __VA_ARGS__)

#else //TRACE
#define tprintf(p, ...) {}
#endif

#endif /* AVCODEC_GET_BITS_H */<|MERGE_RESOLUTION|>--- conflicted
+++ resolved
@@ -355,11 +355,7 @@
     int buffer_size;
     int ret = 0;
 
-<<<<<<< HEAD
-    if (bit_size > INT_MAX - 7 || bit_size < 0) {
-=======
     if (bit_size > INT_MAX - 7 || bit_size < 0 || !buffer) {
->>>>>>> cb5d0ea0
         buffer_size = bit_size = 0;
         buffer = NULL;
         ret = AVERROR_INVALIDDATA;
