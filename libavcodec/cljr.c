/*
 * Cirrus Logic AccuPak (CLJR) codec
 * Copyright (c) 2003 Alex Beregszaszi
 *
 * This file is part of FFmpeg.
 *
 * FFmpeg is free software; you can redistribute it and/or
 * modify it under the terms of the GNU Lesser General Public
 * License as published by the Free Software Foundation; either
 * version 2.1 of the License, or (at your option) any later version.
 *
 * FFmpeg is distributed in the hope that it will be useful,
 * but WITHOUT ANY WARRANTY; without even the implied warranty of
 * MERCHANTABILITY or FITNESS FOR A PARTICULAR PURPOSE.  See the GNU
 * Lesser General Public License for more details.
 *
 * You should have received a copy of the GNU Lesser General Public
 * License along with FFmpeg; if not, write to the Free Software
 * Foundation, Inc., 51 Franklin Street, Fifth Floor, Boston, MA 02110-1301 USA
 */

/**
 * @file
 * Cirrus Logic AccuPak codec.
 */

#include "avcodec.h"
#include "libavutil/opt.h"
#include "get_bits.h"
#include "internal.h"
#include "put_bits.h"

<<<<<<< HEAD
typedef struct CLJRContext {
    AVClass        *avclass;
    AVFrame         picture;
    int             dither_type;
} CLJRContext;

static av_cold int common_init(AVCodecContext *avctx)
{
    CLJRContext * const a = avctx->priv_data;

    avcodec_get_frame_defaults(&a->picture);
    avctx->coded_frame = &a->picture;

    return 0;
}

=======
>>>>>>> 759001c5
#if CONFIG_CLJR_DECODER
static int decode_frame(AVCodecContext *avctx,
                        void *data, int *got_frame,
                        AVPacket *avpkt)
{
    const uint8_t *buf = avpkt->data;
    int buf_size       = avpkt->size;
    GetBitContext gb;
    AVFrame * const p = data;
    int x, y, ret;

    if (avctx->height <= 0 || avctx->width <= 0) {
        av_log(avctx, AV_LOG_ERROR, "Invalid width or height\n");
        return AVERROR_INVALIDDATA;
    }

    if (buf_size / avctx->height < avctx->width) {
        av_log(avctx, AV_LOG_ERROR,
               "Resolution larger than buffer size. Invalid header?\n");
        return AVERROR_INVALIDDATA;
    }

    if ((ret = ff_get_buffer(avctx, p, 0)) < 0) {
        av_log(avctx, AV_LOG_ERROR, "get_buffer() failed\n");
        return ret;
    }
    p->pict_type = AV_PICTURE_TYPE_I;
    p->key_frame = 1;

    init_get_bits(&gb, buf, buf_size * 8);

    for (y = 0; y < avctx->height; y++) {
        uint8_t *luma = &p->data[0][y * p->linesize[0]];
        uint8_t *cb   = &p->data[1][y * p->linesize[1]];
        uint8_t *cr   = &p->data[2][y * p->linesize[2]];
        for (x = 0; x < avctx->width; x += 4) {
            luma[3] = (get_bits(&gb, 5)*33) >> 2;
            luma[2] = (get_bits(&gb, 5)*33) >> 2;
            luma[1] = (get_bits(&gb, 5)*33) >> 2;
            luma[0] = (get_bits(&gb, 5)*33) >> 2;
            luma += 4;
            *(cb++) = get_bits(&gb, 6) << 2;
            *(cr++) = get_bits(&gb, 6) << 2;
        }
    }

    *got_frame = 1;

    return buf_size;
}

static av_cold int decode_init(AVCodecContext *avctx)
{
    avctx->pix_fmt = AV_PIX_FMT_YUV411P;
    return 0;
}

AVCodec ff_cljr_decoder = {
    .name           = "cljr",
    .type           = AVMEDIA_TYPE_VIDEO,
    .id             = AV_CODEC_ID_CLJR,
    .init           = decode_init,
    .decode         = decode_frame,
    .capabilities   = CODEC_CAP_DR1,
    .long_name      = NULL_IF_CONFIG_SMALL("Cirrus Logic AccuPak"),
};
#endif

#if CONFIG_CLJR_ENCODER
typedef struct CLJRContext {
    AVFrame         picture;
} CLJRContext;

static av_cold int encode_init(AVCodecContext *avctx)
{
    CLJRContext * const a = avctx->priv_data;

    avctx->coded_frame = &a->picture;

    return 0;
}

static int encode_frame(AVCodecContext *avctx, AVPacket *pkt,
                        const AVFrame *p, int *got_packet)
{
    CLJRContext *a = avctx->priv_data;
    PutBitContext pb;
    int x, y, ret;
    uint32_t dither= avctx->frame_number;
    static const uint32_t ordered_dither[2][2] =
    {
        { 0x10400000, 0x104F0000 },
        { 0xCB2A0000, 0xCB250000 },
    };

    if ((ret = ff_alloc_packet2(avctx, pkt, 32*avctx->height*avctx->width/4)) < 0)
        return ret;

    avctx->coded_frame->pict_type = AV_PICTURE_TYPE_I;
    avctx->coded_frame->key_frame = 1;

    init_put_bits(&pb, pkt->data, pkt->size);

    for (y = 0; y < avctx->height; y++) {
        uint8_t *luma = &p->data[0][y * p->linesize[0]];
        uint8_t *cb   = &p->data[1][y * p->linesize[1]];
        uint8_t *cr   = &p->data[2][y * p->linesize[2]];
        for (x = 0; x < avctx->width; x += 4) {
            switch (a->dither_type) {
            case 0: dither = 0x492A0000;                       break;
            case 1: dither = dither * 1664525 + 1013904223;    break;
            case 2: dither = ordered_dither[ y&1 ][ (x>>2)&1 ];break;
            }
            put_bits(&pb, 5, (249*(luma[3] +  (dither>>29)   )) >> 11);
            put_bits(&pb, 5, (249*(luma[2] + ((dither>>26)&7))) >> 11);
            put_bits(&pb, 5, (249*(luma[1] + ((dither>>23)&7))) >> 11);
            put_bits(&pb, 5, (249*(luma[0] + ((dither>>20)&7))) >> 11);
            luma += 4;
            put_bits(&pb, 6, (253*(*(cb++) + ((dither>>18)&3))) >> 10);
            put_bits(&pb, 6, (253*(*(cr++) + ((dither>>16)&3))) >> 10);
        }
    }

    flush_put_bits(&pb);

    pkt->size   = put_bits_count(&pb) / 8;
    pkt->flags |= AV_PKT_FLAG_KEY;
    *got_packet = 1;
    return 0;
}

#define OFFSET(x) offsetof(CLJRContext, x)
#define VE AV_OPT_FLAG_VIDEO_PARAM | AV_OPT_FLAG_ENCODING_PARAM
static const AVOption options[] = {
    { "dither_type",   "Dither type",   OFFSET(dither_type),        AV_OPT_TYPE_INT, { .i64=1 }, 0, 2, VE},
    { NULL },
};

static const AVClass class = {
    .class_name = "cljr encoder",
    .item_name  = av_default_item_name,
    .option     = options,
    .version    = LIBAVUTIL_VERSION_INT,
};

AVCodec ff_cljr_encoder = {
    .name           = "cljr",
    .type           = AVMEDIA_TYPE_VIDEO,
    .id             = AV_CODEC_ID_CLJR,
    .priv_data_size = sizeof(CLJRContext),
    .init           = encode_init,
    .encode2        = encode_frame,
    .pix_fmts       = (const enum AVPixelFormat[]) { AV_PIX_FMT_YUV411P,
                                                   AV_PIX_FMT_NONE },
    .long_name      = NULL_IF_CONFIG_SMALL("Cirrus Logic AccuPak"),
    .priv_class     = &class,
};
#endif<|MERGE_RESOLUTION|>--- conflicted
+++ resolved
@@ -30,25 +30,6 @@
 #include "internal.h"
 #include "put_bits.h"
 
-<<<<<<< HEAD
-typedef struct CLJRContext {
-    AVClass        *avclass;
-    AVFrame         picture;
-    int             dither_type;
-} CLJRContext;
-
-static av_cold int common_init(AVCodecContext *avctx)
-{
-    CLJRContext * const a = avctx->priv_data;
-
-    avcodec_get_frame_defaults(&a->picture);
-    avctx->coded_frame = &a->picture;
-
-    return 0;
-}
-
-=======
->>>>>>> 759001c5
 #if CONFIG_CLJR_DECODER
 static int decode_frame(AVCodecContext *avctx,
                         void *data, int *got_frame,
@@ -119,7 +100,9 @@
 
 #if CONFIG_CLJR_ENCODER
 typedef struct CLJRContext {
+    AVClass        *avclass;
     AVFrame         picture;
+    int             dither_type;
 } CLJRContext;
 
 static av_cold int encode_init(AVCodecContext *avctx)
