--- conflicted
+++ resolved
@@ -94,11 +94,8 @@
 OBJS-$(CONFIG_MPEGVIDEOENC)            += mpegvideo_enc.o mpeg12data.o  \
                                           motion_est.o ratecontrol.o    \
                                           mpegvideoencdsp.o
-<<<<<<< HEAD
+OBJS-$(CONFIG_MSS34DSP)                += mss34dsp.o
 OBJS-$(CONFIG_NVENC)                   += nvenc.o
-=======
-OBJS-$(CONFIG_MSS34DSP)                += mss34dsp.o
->>>>>>> 575ec60e
 OBJS-$(CONFIG_PIXBLOCKDSP)             += pixblockdsp.o
 OBJS-$(CONFIG_QPELDSP)                 += qpeldsp.o
 OBJS-$(CONFIG_QSV)                     += qsv.o
