--- conflicted
+++ resolved
@@ -388,11 +388,7 @@
 
     /* TAG: Do we have GLOBAL HEADER in AVS */
     /* We Have PPS and SPS in AVS */
-<<<<<<< HEAD
-    if (avctx->flags & CODEC_FLAG_GLOBAL_HEADER && 0) {
-=======
-    if (avctx->flags & AV_CODEC_FLAG_GLOBAL_HEADER) {
->>>>>>> 7c6eb0a1
+    if (avctx->flags & AV_CODEC_FLAG_GLOBAL_HEADER && 0) {
         xavs_nal_t *nal;
         int nnal, s, i, size;
         uint8_t *p;
