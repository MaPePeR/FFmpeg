/*
 * JPEG 2000 image decoder
 * Copyright (c) 2007 Kamil Nowosad
 * Copyright (c) 2013 Nicolas Bertrand <nicoinattendu@gmail.com>
 *
 * This file is part of FFmpeg.
 *
 * FFmpeg is free software; you can redistribute it and/or
 * modify it under the terms of the GNU Lesser General Public
 * License as published by the Free Software Foundation; either
 * version 2.1 of the License, or (at your option) any later version.
 *
 * FFmpeg is distributed in the hope that it will be useful,
 * but WITHOUT ANY WARRANTY; without even the implied warranty of
 * MERCHANTABILITY or FITNESS FOR A PARTICULAR PURPOSE.  See the GNU
 * Lesser General Public License for more details.
 *
 * You should have received a copy of the GNU Lesser General Public
 * License along with FFmpeg; if not, write to the Free Software
 * Foundation, Inc., 51 Franklin Street, Fifth Floor, Boston, MA 02110-1301 USA
 */

/**
 * @file
 * JPEG 2000 image decoder
 */

#include "libavutil/avassert.h"
#include "libavutil/common.h"
#include "libavutil/opt.h"
#include "avcodec.h"
#include "bytestream.h"
#include "internal.h"
#include "thread.h"
#include "jpeg2000.h"

#define JP2_SIG_TYPE    0x6A502020
#define JP2_SIG_VALUE   0x0D0A870A
#define JP2_CODESTREAM  0x6A703263

#define HAD_COC 0x01
#define HAD_QCC 0x02

typedef struct Jpeg2000TilePart {
    uint8_t tile_index;                 // Tile index who refers the tile-part
    const uint8_t *tp_end;
    GetByteContext tpg;                 // bit stream in tile-part
} Jpeg2000TilePart;

/* RMK: For JPEG2000 DCINEMA 3 tile-parts in a tile
 * one per component, so tile_part elements have a size of 3 */
typedef struct Jpeg2000Tile {
    Jpeg2000Component   *comp;
    uint8_t             properties[4];
    Jpeg2000CodingStyle codsty[4];
    Jpeg2000QuantStyle  qntsty[4];
<<<<<<< HEAD
    Jpeg2000TilePart    tile_part[4];
=======
    Jpeg2000TilePart    tile_part[3];
>>>>>>> d57c737a
    uint16_t tp_idx;                    // Tile-part index
} Jpeg2000Tile;

typedef struct Jpeg2000DecoderContext {
    AVClass         *class;
    AVCodecContext  *avctx;
    GetByteContext  g;

    int             width, height;
    int             image_offset_x, image_offset_y;
    int             tile_offset_x, tile_offset_y;
    uint8_t         cbps[4];    // bits per sample in particular components
    uint8_t         sgnd[4];    // if a component is signed
    uint8_t         properties[4];
    int             cdx[4], cdy[4];
    int             precision;
    int             ncomponents;
    int             tile_width, tile_height;
    unsigned        numXtiles, numYtiles;
    int             maxtilelen;

    Jpeg2000CodingStyle codsty[4];
    Jpeg2000QuantStyle  qntsty[4];

    int             bit_index;

    int             curtileno;

    Jpeg2000Tile    *tile;

    /*options parameters*/
    int             reduction_factor;
} Jpeg2000DecoderContext;

/* get_bits functions for JPEG2000 packet bitstream
 * It is a get_bit function with a bit-stuffing routine. If the value of the
 * byte is 0xFF, the next byte includes an extra zero bit stuffed into the MSB.
 * cf. ISO-15444-1:2002 / B.10.1 Bit-stuffing routine */
static int get_bits(Jpeg2000DecoderContext *s, int n)
{
    int res = 0;

    while (--n >= 0) {
        res <<= 1;
        if (s->bit_index == 0) {
            s->bit_index = 7 + (bytestream2_get_byte(&s->g) != 0xFFu);
        }
        s->bit_index--;
        res |= (bytestream2_peek_byte(&s->g) >> s->bit_index) & 1;
    }
    return res;
}

static void jpeg2000_flush(Jpeg2000DecoderContext *s)
{
    if (bytestream2_get_byte(&s->g) == 0xff)
        bytestream2_skip(&s->g, 1);
    s->bit_index = 8;
}

/* decode the value stored in node */
static int tag_tree_decode(Jpeg2000DecoderContext *s, Jpeg2000TgtNode *node,
                           int threshold)
{
    Jpeg2000TgtNode *stack[30];
    int sp = -1, curval = 0;

    if (!node)
<<<<<<< HEAD
        return AVERROR(EINVAL);
=======
        return AVERROR_INVALIDDATA;
>>>>>>> d57c737a

    while (node && !node->vis) {
        stack[++sp] = node;
        node        = node->parent;
    }

    if (node)
        curval = node->val;
    else
        curval = stack[sp]->val;

    while (curval < threshold && sp >= 0) {
        if (curval < stack[sp]->val)
            curval = stack[sp]->val;
        while (curval < threshold) {
            int ret;
            if ((ret = get_bits(s, 1)) > 0) {
                stack[sp]->vis++;
                break;
            } else if (!ret)
                curval++;
            else
                return ret;
        }
        stack[sp]->val = curval;
        sp--;
    }
    return curval;
}

/* marker segments */
/* get sizes and offsets of image, tiles; number of components */
static int get_siz(Jpeg2000DecoderContext *s)
{
    int i;
    int ncomponents;

    if (bytestream2_get_bytes_left(&s->g) < 36)
        return AVERROR_INVALIDDATA;

    s->avctx->profile = bytestream2_get_be16u(&s->g); // Rsiz
    s->width          = bytestream2_get_be32u(&s->g); // Width
    s->height         = bytestream2_get_be32u(&s->g); // Height
    s->image_offset_x = bytestream2_get_be32u(&s->g); // X0Siz
    s->image_offset_y = bytestream2_get_be32u(&s->g); // Y0Siz
    s->tile_width     = bytestream2_get_be32u(&s->g); // XTSiz
    s->tile_height    = bytestream2_get_be32u(&s->g); // YTSiz
    s->tile_offset_x  = bytestream2_get_be32u(&s->g); // XT0Siz
    s->tile_offset_y  = bytestream2_get_be32u(&s->g); // YT0Siz
    ncomponents       = bytestream2_get_be16u(&s->g); // CSiz

    if (ncomponents <= 0) {
        av_log(s->avctx, AV_LOG_ERROR, "Invalid number of components: %d\n",
               s->ncomponents);
        return AVERROR_INVALIDDATA;
    }

    if (ncomponents > 4) {
        avpriv_request_sample(s->avctx, "Support for %d components",
                              s->ncomponents);
        return AVERROR_PATCHWELCOME;
    }

    s->ncomponents = ncomponents;

    if (s->tile_width <= 0 || s->tile_height <= 0) {
        av_log(s->avctx, AV_LOG_ERROR, "Invalid tile dimension %dx%d.\n",
               s->tile_width, s->tile_height);
        return AVERROR_INVALIDDATA;
    }

    if (bytestream2_get_bytes_left(&s->g) < 3 * s->ncomponents)
        return AVERROR_INVALIDDATA;

    for (i = 0; i < s->ncomponents; i++) { // Ssiz_i XRsiz_i, YRsiz_i
        uint8_t x    = bytestream2_get_byteu(&s->g);
        s->cbps[i]   = (x & 0x7f) + 1;
        s->precision = FFMAX(s->cbps[i], s->precision);
        s->sgnd[i]   = !!(x & 0x80);
        s->cdx[i]    = bytestream2_get_byteu(&s->g);
        s->cdy[i]    = bytestream2_get_byteu(&s->g);
        if (s->cdx[i] != 1 || s->cdy[i] != 1) {
            avpriv_request_sample(s->avctx,
                                  "CDxy values %d %d for component %d",
                                  s->cdx[i], s->cdy[i], i);
            if (!s->cdx[i] || !s->cdy[i])
                return AVERROR_INVALIDDATA;
        }
    }

    s->numXtiles = ff_jpeg2000_ceildiv(s->width  - s->tile_offset_x, s->tile_width);
    s->numYtiles = ff_jpeg2000_ceildiv(s->height - s->tile_offset_y, s->tile_height);

    if (s->numXtiles * (uint64_t)s->numYtiles > INT_MAX/sizeof(*s->tile)) {
        s->numXtiles = s->numYtiles = 0;
        return AVERROR(EINVAL);
    }

    s->tile = av_mallocz_array(s->numXtiles * s->numYtiles, sizeof(*s->tile));
    if (!s->tile) {
        s->numXtiles = s->numYtiles = 0;
        return AVERROR(ENOMEM);
    }

    for (i = 0; i < s->numXtiles * s->numYtiles; i++) {
        Jpeg2000Tile *tile = s->tile + i;

        tile->comp = av_mallocz(s->ncomponents * sizeof(*tile->comp));
        if (!tile->comp)
            return AVERROR(ENOMEM);
    }

    /* compute image size with reduction factor */
    s->avctx->width  = ff_jpeg2000_ceildivpow2(s->width  - s->image_offset_x,
                                               s->reduction_factor);
    s->avctx->height = ff_jpeg2000_ceildivpow2(s->height - s->image_offset_y,
                                               s->reduction_factor);

    switch (s->ncomponents) {
    case 1:
        if (s->precision > 8)
            s->avctx->pix_fmt = AV_PIX_FMT_GRAY16;
        else
            s->avctx->pix_fmt = AV_PIX_FMT_GRAY8;
        break;
    case 3:
        switch (s->avctx->profile) {
        case FF_PROFILE_JPEG2000_DCINEMA_2K:
        case FF_PROFILE_JPEG2000_DCINEMA_4K:
            /* XYZ color-space for digital cinema profiles */
            s->avctx->pix_fmt = AV_PIX_FMT_XYZ12;
            break;
        default:
            if (s->precision > 8)
                s->avctx->pix_fmt = AV_PIX_FMT_RGB48;
            else
                s->avctx->pix_fmt = AV_PIX_FMT_RGB24;
            break;
        }
        break;
    case 4:
        s->avctx->pix_fmt = AV_PIX_FMT_RGBA;
        break;
    default:
        /* pixel format can not be identified */
        s->avctx->pix_fmt = AV_PIX_FMT_NONE;
        break;
    }
    return 0;
}

/* get common part for COD and COC segments */
static int get_cox(Jpeg2000DecoderContext *s, Jpeg2000CodingStyle *c)
{
    uint8_t byte;

    if (bytestream2_get_bytes_left(&s->g) < 5)
        return AVERROR_INVALIDDATA;

    /*  nreslevels = number of resolution levels
                   = number of decomposition level +1 */
    c->nreslevels = bytestream2_get_byteu(&s->g) + 1;
    if (c->nreslevels >= JPEG2000_MAX_RESLEVELS) {
        av_log(s->avctx, AV_LOG_ERROR, "nreslevels %d is invalid\n", c->nreslevels);
        return AVERROR_INVALIDDATA;
    }

    /* compute number of resolution levels to decode */
    if (c->nreslevels < s->reduction_factor)
        c->nreslevels2decode = 1;
    else
        c->nreslevels2decode = c->nreslevels - s->reduction_factor;

    c->log2_cblk_width  = (bytestream2_get_byteu(&s->g) & 15) + 2; // cblk width
    c->log2_cblk_height = (bytestream2_get_byteu(&s->g) & 15) + 2; // cblk height

    if (c->log2_cblk_width > 10 || c->log2_cblk_height > 10 ||
        c->log2_cblk_width + c->log2_cblk_height > 12) {
        av_log(s->avctx, AV_LOG_ERROR, "cblk size invalid\n");
        return AVERROR_INVALIDDATA;
    }

    c->cblk_style = bytestream2_get_byteu(&s->g);
    if (c->cblk_style != 0) { // cblk style
        av_log(s->avctx, AV_LOG_WARNING, "extra cblk styles %X\n", c->cblk_style);
    }
    c->transform = bytestream2_get_byteu(&s->g); // DWT transformation type
    /* set integer 9/7 DWT in case of BITEXACT flag */
    if ((s->avctx->flags & CODEC_FLAG_BITEXACT) && (c->transform == FF_DWT97))
        c->transform = FF_DWT97_INT;

    if (c->csty & JPEG2000_CSTY_PREC) {
        int i;
        for (i = 0; i < c->nreslevels; i++) {
            byte = bytestream2_get_byte(&s->g);
            c->log2_prec_widths[i]  =  byte       & 0x0F;    // precinct PPx
            c->log2_prec_heights[i] = (byte >> 4) & 0x0F;    // precinct PPy
        }
    } else {
        memset(c->log2_prec_widths , 15, sizeof(c->log2_prec_widths ));
        memset(c->log2_prec_heights, 15, sizeof(c->log2_prec_heights));
    }
    return 0;
}

/* get coding parameters for a particular tile or whole image*/
static int get_cod(Jpeg2000DecoderContext *s, Jpeg2000CodingStyle *c,
                   uint8_t *properties)
{
    Jpeg2000CodingStyle tmp;
    int compno, ret;

    if (bytestream2_get_bytes_left(&s->g) < 5)
        return AVERROR_INVALIDDATA;

    tmp.csty = bytestream2_get_byteu(&s->g);

    // get progression order
    tmp.prog_order = bytestream2_get_byteu(&s->g);

    tmp.nlayers    = bytestream2_get_be16u(&s->g);
    tmp.mct        = bytestream2_get_byteu(&s->g); // multiple component transformation

    if (tmp.mct && s->ncomponents < 3) {
        av_log(s->avctx, AV_LOG_ERROR,
               "MCT %d with too few components (%d)\n",
               tmp.mct, s->ncomponents);
        return AVERROR_INVALIDDATA;
    }

    if ((ret = get_cox(s, &tmp)) < 0)
        return ret;

    for (compno = 0; compno < s->ncomponents; compno++)
        if (!(properties[compno] & HAD_COC))
            memcpy(c + compno, &tmp, sizeof(tmp));
    return 0;
}

/* Get coding parameters for a component in the whole image or a
 * particular tile. */
static int get_coc(Jpeg2000DecoderContext *s, Jpeg2000CodingStyle *c,
                   uint8_t *properties)
{
    int compno, ret;

    if (bytestream2_get_bytes_left(&s->g) < 2)
        return AVERROR_INVALIDDATA;

    compno = bytestream2_get_byteu(&s->g);

    if (compno >= s->ncomponents) {
        av_log(s->avctx, AV_LOG_ERROR,
               "Invalid compno %d. There are %d components in the image.\n",
               compno, s->ncomponents);
        return AVERROR_INVALIDDATA;
    }

    c      += compno;
    c->csty = bytestream2_get_byteu(&s->g);

    if ((ret = get_cox(s, c)) < 0)
        return ret;

    properties[compno] |= HAD_COC;
    return 0;
}

/* Get common part for QCD and QCC segments. */
static int get_qcx(Jpeg2000DecoderContext *s, int n, Jpeg2000QuantStyle *q)
{
    int i, x;

    if (bytestream2_get_bytes_left(&s->g) < 1)
        return AVERROR_INVALIDDATA;

    x = bytestream2_get_byteu(&s->g); // Sqcd

    q->nguardbits = x >> 5;
    q->quantsty   = x & 0x1f;

    if (q->quantsty == JPEG2000_QSTY_NONE) {
        n -= 3;
        if (bytestream2_get_bytes_left(&s->g) < n ||
            n > JPEG2000_MAX_DECLEVELS*3)
            return AVERROR_INVALIDDATA;
        for (i = 0; i < n; i++)
            q->expn[i] = bytestream2_get_byteu(&s->g) >> 3;
    } else if (q->quantsty == JPEG2000_QSTY_SI) {
        if (bytestream2_get_bytes_left(&s->g) < 2)
            return AVERROR_INVALIDDATA;
        x          = bytestream2_get_be16u(&s->g);
        q->expn[0] = x >> 11;
        q->mant[0] = x & 0x7ff;
        for (i = 1; i < JPEG2000_MAX_DECLEVELS * 3; i++) {
            int curexpn = FFMAX(0, q->expn[0] - (i - 1) / 3);
            q->expn[i] = curexpn;
            q->mant[i] = q->mant[0];
        }
    } else {
        n = (n - 3) >> 1;
        if (bytestream2_get_bytes_left(&s->g) < 2 * n ||
            n > JPEG2000_MAX_DECLEVELS*3)
            return AVERROR_INVALIDDATA;
        for (i = 0; i < n; i++) {
            x          = bytestream2_get_be16u(&s->g);
            q->expn[i] = x >> 11;
            q->mant[i] = x & 0x7ff;
        }
    }
    return 0;
}

/* Get quantization parameters for a particular tile or a whole image. */
static int get_qcd(Jpeg2000DecoderContext *s, int n, Jpeg2000QuantStyle *q,
                   uint8_t *properties)
{
    Jpeg2000QuantStyle tmp;
    int compno, ret;

    if ((ret = get_qcx(s, n, &tmp)) < 0)
        return ret;
    for (compno = 0; compno < s->ncomponents; compno++)
        if (!(properties[compno] & HAD_QCC))
            memcpy(q + compno, &tmp, sizeof(tmp));
    return 0;
}

/* Get quantization parameters for a component in the whole image
 * on in a particular tile. */
static int get_qcc(Jpeg2000DecoderContext *s, int n, Jpeg2000QuantStyle *q,
                   uint8_t *properties)
{
    int compno;

    if (bytestream2_get_bytes_left(&s->g) < 1)
        return AVERROR_INVALIDDATA;

    compno = bytestream2_get_byteu(&s->g);

    if (compno >= s->ncomponents) {
        av_log(s->avctx, AV_LOG_ERROR,
               "Invalid compno %d. There are %d components in the image.\n",
               compno, s->ncomponents);
        return AVERROR_INVALIDDATA;
    }

    properties[compno] |= HAD_QCC;
    return get_qcx(s, n - 1, q + compno);
}

/* Get start of tile segment. */
static int get_sot(Jpeg2000DecoderContext *s, int n)
{
    Jpeg2000TilePart *tp;
    uint16_t Isot;
    uint32_t Psot;
    uint8_t TPsot;

    if (bytestream2_get_bytes_left(&s->g) < 8)
        return AVERROR_INVALIDDATA;

    s->curtileno = 0;
    Isot = bytestream2_get_be16u(&s->g);        // Isot
    if (Isot >= s->numXtiles * s->numYtiles)
        return AVERROR_INVALIDDATA;

    s->curtileno = Isot;
    Psot  = bytestream2_get_be32u(&s->g);       // Psot
    TPsot = bytestream2_get_byteu(&s->g);       // TPsot

    /* Read TNSot but not used */
    bytestream2_get_byteu(&s->g);               // TNsot

    if (Psot > bytestream2_get_bytes_left(&s->g) + n + 2) {
        av_log(s->avctx, AV_LOG_ERROR, "Psot %d too big\n", Psot);
        return AVERROR_INVALIDDATA;
    }

    if (TPsot >= FF_ARRAY_ELEMS(s->tile[Isot].tile_part)) {
        avpriv_request_sample(s->avctx, "Support for %d components", TPsot);
        return AVERROR_PATCHWELCOME;
    }

<<<<<<< HEAD
    s->tile[s->curtileno].tp_idx = TPsot;
    tp             = s->tile[s->curtileno].tile_part + TPsot;
    tp->tile_index = Isot;
    tp->tp_end     = s->g.buffer + Psot - n - 2;

    if (!TPsot) {
        Jpeg2000Tile *tile = s->tile + s->curtileno;

=======
    s->tile[Isot].tp_idx = TPsot;
    tp             = s->tile[Isot].tile_part + TPsot;
    tp->tile_index = Isot;
    tp->tp_end     = s->g.buffer + Psot - n - 2;

    if (!TPsot) {
        Jpeg2000Tile *tile = s->tile + s->curtileno;

>>>>>>> d57c737a
        /* copy defaults */
        memcpy(tile->codsty, s->codsty, s->ncomponents * sizeof(Jpeg2000CodingStyle));
        memcpy(tile->qntsty, s->qntsty, s->ncomponents * sizeof(Jpeg2000QuantStyle));
    }

    return 0;
}

/* Tile-part lengths: see ISO 15444-1:2002, section A.7.1
 * Used to know the number of tile parts and lengths.
 * There may be multiple TLMs in the header.
 * TODO: The function is not used for tile-parts management, nor anywhere else.
 * It can be useful to allocate memory for tile parts, before managing the SOT
 * markers. Parsing the TLM header is needed to increment the input header
 * buffer.
 * This marker is mandatory for DCI. */
static uint8_t get_tlm(Jpeg2000DecoderContext *s, int n)
{
    uint8_t Stlm, ST, SP, tile_tlm, i;
    bytestream2_get_byte(&s->g);               /* Ztlm: skipped */
    Stlm = bytestream2_get_byte(&s->g);

    // too complex ? ST = ((Stlm >> 4) & 0x01) + ((Stlm >> 4) & 0x02);
    ST = (Stlm >> 4) & 0x03;
    // TODO: Manage case of ST = 0b11 --> raise error
    SP       = (Stlm >> 6) & 0x01;
    tile_tlm = (n - 4) / ((SP + 1) * 2 + ST);
    for (i = 0; i < tile_tlm; i++) {
        switch (ST) {
        case 0:
            break;
        case 1:
            bytestream2_get_byte(&s->g);
            break;
        case 2:
            bytestream2_get_be16(&s->g);
            break;
        case 3:
            bytestream2_get_be32(&s->g);
            break;
        }
        if (SP == 0) {
            bytestream2_get_be16(&s->g);
        } else {
            bytestream2_get_be32(&s->g);
        }
    }
    return 0;
}

static int init_tile(Jpeg2000DecoderContext *s, int tileno)
{
    int compno;
    int tilex = tileno % s->numXtiles;
    int tiley = tileno / s->numXtiles;
    Jpeg2000Tile *tile = s->tile + tileno;

    if (!tile->comp)
        return AVERROR(ENOMEM);

    for (compno = 0; compno < s->ncomponents; compno++) {
        Jpeg2000Component *comp = tile->comp + compno;
        Jpeg2000CodingStyle *codsty = tile->codsty + compno;
        Jpeg2000QuantStyle  *qntsty = tile->qntsty + compno;
        int ret; // global bandno

        comp->coord_o[0][0] = FFMAX(tilex       * s->tile_width  + s->tile_offset_x, s->image_offset_x);
        comp->coord_o[0][1] = FFMIN((tilex + 1) * s->tile_width  + s->tile_offset_x, s->width);
        comp->coord_o[1][0] = FFMAX(tiley       * s->tile_height + s->tile_offset_y, s->image_offset_y);
        comp->coord_o[1][1] = FFMIN((tiley + 1) * s->tile_height + s->tile_offset_y, s->height);

        comp->coord[0][0] = ff_jpeg2000_ceildivpow2(comp->coord_o[0][0], s->reduction_factor);
        comp->coord[0][1] = ff_jpeg2000_ceildivpow2(comp->coord_o[0][1], s->reduction_factor);
        comp->coord[1][0] = ff_jpeg2000_ceildivpow2(comp->coord_o[1][0], s->reduction_factor);
        comp->coord[1][1] = ff_jpeg2000_ceildivpow2(comp->coord_o[1][1], s->reduction_factor);

        if (ret = ff_jpeg2000_init_component(comp, codsty, qntsty,
                                             s->cbps[compno], s->cdx[compno],
                                             s->cdy[compno], s->avctx))
            return ret;
    }
    return 0;
}

/* Read the number of coding passes. */
static int getnpasses(Jpeg2000DecoderContext *s)
{
    int num;
    if (!get_bits(s, 1))
        return 1;
    if (!get_bits(s, 1))
        return 2;
    if ((num = get_bits(s, 2)) != 3)
        return num < 0 ? num : 3 + num;
    if ((num = get_bits(s, 5)) != 31)
        return num < 0 ? num : 6 + num;
    num = get_bits(s, 7);
    return num < 0 ? num : 37 + num;
}

static int getlblockinc(Jpeg2000DecoderContext *s)
{
    int res = 0, ret;
    while (ret = get_bits(s, 1)) {
        if (ret < 0)
            return ret;
        res++;
    }
    return res;
}

static int jpeg2000_decode_packet(Jpeg2000DecoderContext *s,
                                  Jpeg2000CodingStyle *codsty,
                                  Jpeg2000ResLevel *rlevel, int precno,
                                  int layno, uint8_t *expn, int numgbits)
{
    int bandno, cblkno, ret, nb_code_blocks;

    if (!(ret = get_bits(s, 1))) {
        jpeg2000_flush(s);
        return 0;
    } else if (ret < 0)
        return ret;

    for (bandno = 0; bandno < rlevel->nbands; bandno++) {
        Jpeg2000Band *band = rlevel->band + bandno;
        Jpeg2000Prec *prec = band->prec + precno;

        if (band->coord[0][0] == band->coord[0][1] ||
            band->coord[1][0] == band->coord[1][1])
            continue;
        nb_code_blocks =  prec->nb_codeblocks_height *
                          prec->nb_codeblocks_width;
        for (cblkno = 0; cblkno < nb_code_blocks; cblkno++) {
            Jpeg2000Cblk *cblk = prec->cblk + cblkno;
            int incl, newpasses, llen;

            if (cblk->npasses)
                incl = get_bits(s, 1);
            else
                incl = tag_tree_decode(s, prec->cblkincl + cblkno, layno + 1) == layno;
            if (!incl)
                continue;
            else if (incl < 0)
                return incl;

            if (!cblk->npasses) {
                int v = expn[bandno] + numgbits - 1 -
                        tag_tree_decode(s, prec->zerobits + cblkno, 100);
                if (v < 0) {
                    av_log(s->avctx, AV_LOG_ERROR,
                           "nonzerobits %d invalid\n", v);
                    return AVERROR_INVALIDDATA;
                }
                cblk->nonzerobits = v;
            }
            if ((newpasses = getnpasses(s)) < 0)
                return newpasses;
            if ((llen = getlblockinc(s)) < 0)
                return llen;
            cblk->lblock += llen;
            if ((ret = get_bits(s, av_log2(newpasses) + cblk->lblock)) < 0)
                return ret;
            if (ret > sizeof(cblk->data)) {
                avpriv_request_sample(s->avctx,
                                      "Block with lengthinc greater than %zu",
                                      sizeof(cblk->data));
                return AVERROR_PATCHWELCOME;
            }
            cblk->lengthinc = ret;
            cblk->npasses  += newpasses;
        }
    }
    jpeg2000_flush(s);

    if (codsty->csty & JPEG2000_CSTY_EPH) {
        if (bytestream2_peek_be16(&s->g) == JPEG2000_EPH)
            bytestream2_skip(&s->g, 2);
        else
            av_log(s->avctx, AV_LOG_ERROR, "EPH marker not found.\n");
    }

    for (bandno = 0; bandno < rlevel->nbands; bandno++) {
        Jpeg2000Band *band = rlevel->band + bandno;
        Jpeg2000Prec *prec = band->prec + precno;

        nb_code_blocks = prec->nb_codeblocks_height * prec->nb_codeblocks_width;
        for (cblkno = 0; cblkno < nb_code_blocks; cblkno++) {
            Jpeg2000Cblk *cblk = prec->cblk + cblkno;
            if (   bytestream2_get_bytes_left(&s->g) < cblk->lengthinc
                || sizeof(cblk->data) < cblk->length + cblk->lengthinc + 2
            )
                return AVERROR_INVALIDDATA;

            bytestream2_get_bufferu(&s->g, cblk->data + cblk->length, cblk->lengthinc);
            cblk->length   += cblk->lengthinc;
            cblk->lengthinc = 0;
        }
    }
    return 0;
}

static int jpeg2000_decode_packets(Jpeg2000DecoderContext *s, Jpeg2000Tile *tile)
{
<<<<<<< HEAD
    int layno, reslevelno, compno, precno, ok_reslevel, ret;
=======
    int ret = 0;
    int layno, reslevelno, compno, precno, ok_reslevel;
>>>>>>> d57c737a
    int x, y;

    s->bit_index = 8;
    switch (tile->codsty[0].prog_order) {
    case JPEG2000_PGOD_LRCP:
    case JPEG2000_PGOD_RLCP:
        for (layno = 0; layno < tile->codsty[0].nlayers; layno++) {
            ok_reslevel = 1;
            for (reslevelno = 0; ok_reslevel; reslevelno++) {
                ok_reslevel = 0;
                for (compno = 0; compno < s->ncomponents; compno++) {
                    Jpeg2000CodingStyle *codsty = tile->codsty + compno;
                    Jpeg2000QuantStyle *qntsty  = tile->qntsty + compno;
                    if (reslevelno < codsty->nreslevels) {
                        Jpeg2000ResLevel *rlevel = tile->comp[compno].reslevel +
                                                reslevelno;
                        ok_reslevel = 1;
                        for (precno = 0; precno < rlevel->num_precincts_x * rlevel->num_precincts_y; precno++)
                            if ((ret = jpeg2000_decode_packet(s,
                                                              codsty, rlevel,
                                                              precno, layno,
                                                              qntsty->expn + (reslevelno ? 3 * (reslevelno - 1) + 1 : 0),
                                                              qntsty->nguardbits)) < 0)
                                return ret;
                    }
                }
            }
        }
        break;

    case JPEG2000_PGOD_CPRL:
        for (compno = 0; compno < s->ncomponents; compno++) {
            Jpeg2000CodingStyle *codsty = tile->codsty + compno;
            Jpeg2000QuantStyle *qntsty  = tile->qntsty + compno;

            /* Set bit stream buffer address according to tile-part.
             * For DCinema one tile-part per component, so can be
             * indexed by component. */
            s->g = tile->tile_part[compno].tpg;

            /* Position loop (y axis)
             * TODO: Automate computing of step 256.
             * Fixed here, but to be computed before entering here. */
            for (y = 0; y < s->height; y += 256) {
                /* Position loop (y axis)
                 * TODO: automate computing of step 256.
                 * Fixed here, but to be computed before entering here. */
                for (x = 0; x < s->width; x += 256) {
                    for (reslevelno = 0; reslevelno < codsty->nreslevels; reslevelno++) {
                        uint16_t prcx, prcy;
                        uint8_t reducedresno = codsty->nreslevels - 1 -reslevelno; //  ==> N_L - r
                        Jpeg2000ResLevel *rlevel = tile->comp[compno].reslevel + reslevelno;

                        if (!((y % (1 << (rlevel->log2_prec_height + reducedresno)) == 0) ||
                              (y == 0))) // TODO: 2nd condition simplified as try0 always =0 for dcinema
                            continue;

                        if (!((x % (1 << (rlevel->log2_prec_width + reducedresno)) == 0) ||
                              (x == 0))) // TODO: 2nd condition simplified as try0 always =0 for dcinema
                            continue;

                        // check if a precinct exists
                        prcx   = ff_jpeg2000_ceildivpow2(x, reducedresno) >> rlevel->log2_prec_width;
                        prcy   = ff_jpeg2000_ceildivpow2(y, reducedresno) >> rlevel->log2_prec_height;
                        precno = prcx + rlevel->num_precincts_x * prcy;
                        for (layno = 0; layno < tile->codsty[0].nlayers; layno++) {
                            if ((ret = jpeg2000_decode_packet(s, codsty, rlevel,
                                                              precno, layno,
                                                              qntsty->expn + (reslevelno ? 3 * (reslevelno - 1) + 1 : 0),
                                                              qntsty->nguardbits)) < 0)
                                return ret;
                        }
                    }
                }
            }
        }
        break;

    case JPEG2000_PGOD_RLCP:
        avpriv_request_sample(s->avctx, "Progression order RLCP");
        ret = AVERROR_PATCHWELCOME;
        break;

    case JPEG2000_PGOD_RPCL:
        avpriv_request_sample(s->avctx, "Progression order RPCL");
        ret = AVERROR_PATCHWELCOME;
        break;

    case JPEG2000_PGOD_PCRL:
        avpriv_request_sample(s->avctx, "Progression order PCRL");
        ret = AVERROR_PATCHWELCOME;
        break;

    default:
        break;
    }

    /* EOC marker reached */
    bytestream2_skip(&s->g, 2);

    return ret;
}

/* TIER-1 routines */
static void decode_sigpass(Jpeg2000T1Context *t1, int width, int height,
                           int bpno, int bandno, int bpass_csty_symbol,
                           int vert_causal_ctx_csty_symbol)
{
    int mask = 3 << (bpno - 1), y0, x, y;

    for (y0 = 0; y0 < height; y0 += 4)
        for (x = 0; x < width; x++)
            for (y = y0; y < height && y < y0 + 4; y++) {
                if ((t1->flags[y+1][x+1] & JPEG2000_T1_SIG_NB)
                && !(t1->flags[y+1][x+1] & (JPEG2000_T1_SIG | JPEG2000_T1_VIS))) {
                    int flags_mask = -1;
                    if (vert_causal_ctx_csty_symbol && y == y0 + 3)
                        flags_mask &= ~(JPEG2000_T1_SIG_S | JPEG2000_T1_SIG_SW | JPEG2000_T1_SIG_SE);
                    if (ff_mqc_decode(&t1->mqc, t1->mqc.cx_states + ff_jpeg2000_getsigctxno(t1->flags[y+1][x+1] & flags_mask, bandno))) {
                        int xorbit, ctxno = ff_jpeg2000_getsgnctxno(t1->flags[y+1][x+1], &xorbit);
                        if (bpass_csty_symbol)
                             t1->data[y][x] = ff_mqc_decode(&t1->mqc, t1->mqc.cx_states + ctxno) ? -mask : mask;
                        else
                             t1->data[y][x] = (ff_mqc_decode(&t1->mqc, t1->mqc.cx_states + ctxno) ^ xorbit) ?
                                               -mask : mask;

                        ff_jpeg2000_set_significance(t1, x, y,
                                                     t1->data[y][x] < 0);
                    }
                    t1->flags[y + 1][x + 1] |= JPEG2000_T1_VIS;
                }
            }
}

static void decode_refpass(Jpeg2000T1Context *t1, int width, int height,
                           int bpno)
{
    int phalf, nhalf;
    int y0, x, y;

    phalf = 1 << (bpno - 1);
    nhalf = -phalf;

    for (y0 = 0; y0 < height; y0 += 4)
        for (x = 0; x < width; x++)
            for (y = y0; y < height && y < y0 + 4; y++)
                if ((t1->flags[y + 1][x + 1] & (JPEG2000_T1_SIG | JPEG2000_T1_VIS)) == JPEG2000_T1_SIG) {
                    int ctxno = ff_jpeg2000_getrefctxno(t1->flags[y + 1][x + 1]);
                    int r     = ff_mqc_decode(&t1->mqc,
                                              t1->mqc.cx_states + ctxno)
                                ? phalf : nhalf;
                    t1->data[y][x]          += t1->data[y][x] < 0 ? -r : r;
                    t1->flags[y + 1][x + 1] |= JPEG2000_T1_REF;
                }
}

static void decode_clnpass(Jpeg2000DecoderContext *s, Jpeg2000T1Context *t1,
                           int width, int height, int bpno, int bandno,
                           int seg_symbols, int vert_causal_ctx_csty_symbol)
{
    int mask = 3 << (bpno - 1), y0, x, y, runlen, dec;

    for (y0 = 0; y0 < height; y0 += 4) {
        for (x = 0; x < width; x++) {
            if (y0 + 3 < height &&
                !((t1->flags[y0 + 1][x + 1] & (JPEG2000_T1_SIG_NB | JPEG2000_T1_VIS | JPEG2000_T1_SIG)) ||
                  (t1->flags[y0 + 2][x + 1] & (JPEG2000_T1_SIG_NB | JPEG2000_T1_VIS | JPEG2000_T1_SIG)) ||
                  (t1->flags[y0 + 3][x + 1] & (JPEG2000_T1_SIG_NB | JPEG2000_T1_VIS | JPEG2000_T1_SIG)) ||
                  (t1->flags[y0 + 4][x + 1] & (JPEG2000_T1_SIG_NB | JPEG2000_T1_VIS | JPEG2000_T1_SIG)))) {
                if (!ff_mqc_decode(&t1->mqc, t1->mqc.cx_states + MQC_CX_RL))
                    continue;
                runlen = ff_mqc_decode(&t1->mqc,
                                       t1->mqc.cx_states + MQC_CX_UNI);
                runlen = (runlen << 1) | ff_mqc_decode(&t1->mqc,
                                                       t1->mqc.cx_states +
                                                       MQC_CX_UNI);
                dec = 1;
            } else {
                runlen = 0;
                dec    = 0;
            }

            for (y = y0 + runlen; y < y0 + 4 && y < height; y++) {
                if (!dec) {
                    if (!(t1->flags[y+1][x+1] & (JPEG2000_T1_SIG | JPEG2000_T1_VIS))) {
                        int flags_mask = -1;
                        if (vert_causal_ctx_csty_symbol && y == y0 + 3)
                            flags_mask &= ~(JPEG2000_T1_SIG_S | JPEG2000_T1_SIG_SW | JPEG2000_T1_SIG_SE);
                        dec = ff_mqc_decode(&t1->mqc, t1->mqc.cx_states + ff_jpeg2000_getsigctxno(t1->flags[y+1][x+1] & flags_mask,
                                                                                             bandno));
                    }
                }
                if (dec) {
                    int xorbit;
                    int ctxno = ff_jpeg2000_getsgnctxno(t1->flags[y + 1][x + 1],
                                                        &xorbit);
                    t1->data[y][x] = (ff_mqc_decode(&t1->mqc,
                                                    t1->mqc.cx_states + ctxno) ^
                                      xorbit)
                                     ? -mask : mask;
                    ff_jpeg2000_set_significance(t1, x, y, t1->data[y][x] < 0);
                }
                dec = 0;
                t1->flags[y + 1][x + 1] &= ~JPEG2000_T1_VIS;
            }
        }
    }
    if (seg_symbols) {
        int val;
        val = ff_mqc_decode(&t1->mqc, t1->mqc.cx_states + MQC_CX_UNI);
        val = (val << 1) + ff_mqc_decode(&t1->mqc, t1->mqc.cx_states + MQC_CX_UNI);
        val = (val << 1) + ff_mqc_decode(&t1->mqc, t1->mqc.cx_states + MQC_CX_UNI);
        val = (val << 1) + ff_mqc_decode(&t1->mqc, t1->mqc.cx_states + MQC_CX_UNI);
        if (val != 0xa)
            av_log(s->avctx, AV_LOG_ERROR,
                   "Segmentation symbol value incorrect\n");
    }
}

static int decode_cblk(Jpeg2000DecoderContext *s, Jpeg2000CodingStyle *codsty,
                       Jpeg2000T1Context *t1, Jpeg2000Cblk *cblk,
                       int width, int height, int bandpos)
{
    int passno = cblk->npasses, pass_t = 2, bpno = cblk->nonzerobits - 1, y, clnpass_cnt = 0;
    int bpass_csty_symbol = JPEG2000_CBLK_BYPASS & codsty->cblk_style;
    int vert_causal_ctx_csty_symbol = JPEG2000_CBLK_VSC & codsty->cblk_style;

    for (y = 0; y < height; y++)
        memset(t1->data[y], 0, width * sizeof(**t1->data));

    /* If code-block contains no compressed data: nothing to do. */
    if (!cblk->length)
        return 0;

    for (y = 0; y < height + 2; y++)
        memset(t1->flags[y], 0, (width + 2) * sizeof(**t1->flags));

    cblk->data[cblk->length] = 0xff;
    cblk->data[cblk->length+1] = 0xff;
    ff_mqc_initdec(&t1->mqc, cblk->data);

    while (passno--) {
        switch(pass_t) {
        case 0:
            decode_sigpass(t1, width, height, bpno + 1, bandpos,
                           bpass_csty_symbol && (clnpass_cnt >= 4), vert_causal_ctx_csty_symbol);
            break;
        case 1:
            decode_refpass(t1, width, height, bpno + 1);
            if (bpass_csty_symbol && clnpass_cnt >= 4)
                ff_mqc_initdec(&t1->mqc, cblk->data);
            break;
        case 2:
            decode_clnpass(s, t1, width, height, bpno + 1, bandpos,
                           codsty->cblk_style & JPEG2000_CBLK_SEGSYM, vert_causal_ctx_csty_symbol);
            clnpass_cnt = clnpass_cnt + 1;
            if (bpass_csty_symbol && clnpass_cnt >= 4)
                ff_mqc_initdec(&t1->mqc, cblk->data);
            break;
        }

        pass_t++;
        if (pass_t == 3) {
            bpno--;
            pass_t = 0;
        }
    }
    return 0;
}

/* TODO: Verify dequantization for lossless case
 * comp->data can be float or int
 * band->stepsize can be float or int
 * depending on the type of DWT transformation.
 * see ISO/IEC 15444-1:2002 A.6.1 */

/* Float dequantization of a codeblock.*/
static void dequantization_float(int x, int y, Jpeg2000Cblk *cblk,
                                 Jpeg2000Component *comp,
                                 Jpeg2000T1Context *t1, Jpeg2000Band *band)
{
    int i, j;
    int w = cblk->coord[0][1] - cblk->coord[0][0];
    for (j = 0; j < (cblk->coord[1][1] - cblk->coord[1][0]); ++j) {
        float *datap = &comp->f_data[(comp->coord[0][1] - comp->coord[0][0]) * (y + j) + x];
        int *src = t1->data[j];
        for (i = 0; i < w; ++i)
            datap[i] = src[i] * band->f_stepsize;
    }
}

/* Integer dequantization of a codeblock.*/
static void dequantization_int(int x, int y, Jpeg2000Cblk *cblk,
                               Jpeg2000Component *comp,
                               Jpeg2000T1Context *t1, Jpeg2000Band *band)
{
    int i, j;
    int w = cblk->coord[0][1] - cblk->coord[0][0];
    for (j = 0; j < (cblk->coord[1][1] - cblk->coord[1][0]); ++j) {
        int32_t *datap = &comp->i_data[(comp->coord[0][1] - comp->coord[0][0]) * (y + j) + x];
        int *src = t1->data[j];
        for (i = 0; i < w; ++i)
            datap[i] = (src[i] * band->i_stepsize + (1 << 15)) >> 16;
    }
}

/* Inverse ICT parameters in float and integer.
 * int value = (float value) * (1<<16) */
static const float f_ict_params[4] = {
    1.402f,
    0.34413f,
    0.71414f,
    1.772f
};
static const int   i_ict_params[4] = {
     91881,
     22553,
     46802,
    116130
};

static void mct_decode(Jpeg2000DecoderContext *s, Jpeg2000Tile *tile)
{
    int i, csize = 1;
    int32_t *src[3],  i0,  i1,  i2;
    float   *srcf[3], i0f, i1f, i2f;

    for (i = 0; i < 3; i++)
        if (tile->codsty[0].transform == FF_DWT97)
            srcf[i] = tile->comp[i].f_data;
        else
            src [i] = tile->comp[i].i_data;

    for (i = 0; i < 2; i++)
        csize *= tile->comp[0].coord[i][1] - tile->comp[0].coord[i][0];

    switch (tile->codsty[0].transform) {
    case FF_DWT97:
        for (i = 0; i < csize; i++) {
            i0f = *srcf[0] + (f_ict_params[0] * *srcf[2]);
            i1f = *srcf[0] - (f_ict_params[1] * *srcf[1])
                           - (f_ict_params[2] * *srcf[2]);
            i2f = *srcf[0] + (f_ict_params[3] * *srcf[1]);
            *srcf[0]++ = i0f;
            *srcf[1]++ = i1f;
            *srcf[2]++ = i2f;
        }
        break;
    case FF_DWT97_INT:
        for (i = 0; i < csize; i++) {
            i0 = *src[0] + (((i_ict_params[0] * *src[2]) + (1 << 15)) >> 16);
            i1 = *src[0] - (((i_ict_params[1] * *src[1]) + (1 << 15)) >> 16)
                         - (((i_ict_params[2] * *src[2]) + (1 << 15)) >> 16);
            i2 = *src[0] + (((i_ict_params[3] * *src[1]) + (1 << 15)) >> 16);
            *src[0]++ = i0;
            *src[1]++ = i1;
            *src[2]++ = i2;
        }
        break;
    case FF_DWT53:
        for (i = 0; i < csize; i++) {
            i1 = *src[0] - (*src[2] + *src[1] >> 2);
            i0 = i1 + *src[2];
            i2 = i1 + *src[1];
            *src[0]++ = i0;
            *src[1]++ = i1;
            *src[2]++ = i2;
        }
        break;
    }
}

static int jpeg2000_decode_tile(Jpeg2000DecoderContext *s, Jpeg2000Tile *tile,
                                AVFrame *picture)
{
    int compno, reslevelno, bandno;
    int x, y;

    uint8_t *line;
    Jpeg2000T1Context t1;

    /* Loop on tile components */
    for (compno = 0; compno < s->ncomponents; compno++) {
        Jpeg2000Component *comp     = tile->comp + compno;
        Jpeg2000CodingStyle *codsty = tile->codsty + compno;

        /* Loop on resolution levels */
        for (reslevelno = 0; reslevelno < codsty->nreslevels2decode; reslevelno++) {
            Jpeg2000ResLevel *rlevel = comp->reslevel + reslevelno;
            /* Loop on bands */
            for (bandno = 0; bandno < rlevel->nbands; bandno++) {
                int nb_precincts, precno;
                Jpeg2000Band *band = rlevel->band + bandno;
                int cblkno = 0, bandpos;

                bandpos = bandno + (reslevelno > 0);

                if (band->coord[0][0] == band->coord[0][1] || band->coord[1][0] == band->coord[1][1])
                    continue;

                nb_precincts = rlevel->num_precincts_x * rlevel->num_precincts_y;
                /* Loop on precincts */
                for (precno = 0; precno < nb_precincts; precno++) {
                    Jpeg2000Prec *prec = band->prec + precno;

                    /* Loop on codeblocks */
                    for (cblkno = 0; cblkno < prec->nb_codeblocks_width * prec->nb_codeblocks_height; cblkno++) {
                        int x, y;
                        Jpeg2000Cblk *cblk = prec->cblk + cblkno;
                        decode_cblk(s, codsty, &t1, cblk,
                                    cblk->coord[0][1] - cblk->coord[0][0],
                                    cblk->coord[1][1] - cblk->coord[1][0],
                                    bandpos);

                        x = cblk->coord[0][0];
                        y = cblk->coord[1][0];

                        if (codsty->transform == FF_DWT97)
                            dequantization_float(x, y, cblk, comp, &t1, band);
                        else
                            dequantization_int(x, y, cblk, comp, &t1, band);
                   } /* end cblk */
                } /*end prec */
            } /* end band */
        } /* end reslevel */

        /* inverse DWT */
        ff_dwt_decode(&comp->dwt, codsty->transform == FF_DWT97 ? (void*)comp->f_data : (void*)comp->i_data);
    } /*end comp */

    /* inverse MCT transformation */
    if (tile->codsty[0].mct)
        mct_decode(s, tile);

    if (s->precision <= 8) {
        for (compno = 0; compno < s->ncomponents; compno++) {
            Jpeg2000Component *comp = tile->comp + compno;
            Jpeg2000CodingStyle *codsty = tile->codsty + compno;
            float *datap = comp->f_data;
            int32_t *i_datap = comp->i_data;
            int cbps = s->cbps[compno];
            int w = tile->comp[compno].coord[0][1] - s->image_offset_x;

            y    = tile->comp[compno].coord[1][0] - s->image_offset_y;
            line = picture->data[0] + y * picture->linesize[0];
            for (; y < tile->comp[compno].coord[1][1] - s->image_offset_y; y += s->cdy[compno]) {
                uint8_t *dst;

                x   = tile->comp[compno].coord[0][0] - s->image_offset_x;
                dst = line + x * s->ncomponents + compno;

                if (codsty->transform == FF_DWT97) {
                    for (; x < w; x += s->cdx[compno]) {
                        int val = lrintf(*datap) + (1 << (cbps - 1));
                        /* DC level shift and clip see ISO 15444-1:2002 G.1.2 */
                        val = av_clip(val, 0, (1 << cbps) - 1);
                        *dst = val << (8 - cbps);
                        datap++;
                        dst += s->ncomponents;
                    }
                } else {
                    for (; x < w; x += s->cdx[compno]) {
                        int val = *i_datap + (1 << (cbps - 1));
                        /* DC level shift and clip see ISO 15444-1:2002 G.1.2 */
                        val = av_clip(val, 0, (1 << cbps) - 1);
                        *dst = val << (8 - cbps);
                        i_datap++;
                        dst += s->ncomponents;
                    }
                }
                line += picture->linesize[0];
            }
        }
    } else {
        for (compno = 0; compno < s->ncomponents; compno++) {
            Jpeg2000Component *comp = tile->comp + compno;
            Jpeg2000CodingStyle *codsty = tile->codsty + compno;
            float *datap = comp->f_data;
            int32_t *i_datap = comp->i_data;
            uint16_t *linel;
            int cbps = s->cbps[compno];
            int w = tile->comp[compno].coord[0][1] - s->image_offset_x;

            y     = tile->comp[compno].coord[1][0] - s->image_offset_y;
            linel = (uint16_t *)picture->data[0] + y * (picture->linesize[0] >> 1);
            for (; y < tile->comp[compno].coord[1][1] - s->image_offset_y; y += s->cdy[compno]) {
                uint16_t *dst;

                x   = tile->comp[compno].coord[0][0] - s->image_offset_x;
                dst = linel + (x * s->ncomponents + compno);
                if (codsty->transform == FF_DWT97) {
                    for (; x < w; x += s-> cdx[compno]) {
                        int  val = lrintf(*datap) + (1 << (cbps - 1));
                        /* DC level shift and clip see ISO 15444-1:2002 G.1.2 */
                        val = av_clip(val, 0, (1 << cbps) - 1);
                        /* align 12 bit values in little-endian mode */
                        *dst = val << (16 - cbps);
                        datap++;
                        dst += s->ncomponents;
                    }
                } else {
                    for (; x < w; x += s-> cdx[compno]) {
                        int val = *i_datap + (1 << (cbps - 1));
                        /* DC level shift and clip see ISO 15444-1:2002 G.1.2 */
                        val = av_clip(val, 0, (1 << cbps) - 1);
                        /* align 12 bit values in little-endian mode */
                        *dst = val << (16 - cbps);
                        i_datap++;
                        dst += s->ncomponents;
                    }
                }
                linel += picture->linesize[0] >> 1;
            }
        }
    }

    return 0;
}

static void jpeg2000_dec_cleanup(Jpeg2000DecoderContext *s)
{
    int tileno, compno;
    for (tileno = 0; tileno < s->numXtiles * s->numYtiles; tileno++) {
        for (compno = 0; compno < s->ncomponents; compno++) {
            Jpeg2000Component *comp     = s->tile[tileno].comp   + compno;
            Jpeg2000CodingStyle *codsty = s->tile[tileno].codsty + compno;

            ff_jpeg2000_cleanup(comp, codsty);
        }
        av_freep(&s->tile[tileno].comp);
    }
    av_freep(&s->tile);
    s->numXtiles = s->numYtiles = 0;
}

static int jpeg2000_read_main_headers(Jpeg2000DecoderContext *s)
{
    Jpeg2000CodingStyle *codsty = s->codsty;
    Jpeg2000QuantStyle *qntsty  = s->qntsty;
    uint8_t *properties         = s->properties;

    for (;;) {
        int len, ret = 0;
        uint16_t marker;
        int oldpos;

        if (bytestream2_get_bytes_left(&s->g) < 2) {
            av_log(s->avctx, AV_LOG_ERROR, "Missing EOC\n");
            break;
        }

        marker = bytestream2_get_be16u(&s->g);
        oldpos = bytestream2_tell(&s->g);

        if (marker == JPEG2000_SOD) {
            Jpeg2000Tile *tile;
            Jpeg2000TilePart *tp;

            if (s->curtileno < 0) {
                av_log(s->avctx, AV_LOG_ERROR, "Missing SOT\n");
                return AVERROR_INVALIDDATA;
            }

            tile = s->tile + s->curtileno;
            tp = tile->tile_part + tile->tp_idx;
            if (tp->tp_end < s->g.buffer) {
                av_log(s->avctx, AV_LOG_ERROR, "Invalid tpend\n");
                return AVERROR_INVALIDDATA;
            }
            bytestream2_init(&tp->tpg, s->g.buffer, tp->tp_end - s->g.buffer);
            bytestream2_skip(&s->g, tp->tp_end - s->g.buffer);

            continue;
        }
        if (marker == JPEG2000_EOC)
            break;

        len = bytestream2_get_be16(&s->g);
        if (len < 2 || bytestream2_get_bytes_left(&s->g) < len - 2)
            return AVERROR_INVALIDDATA;

        switch (marker) {
        case JPEG2000_SIZ:
            ret = get_siz(s);
            if (!s->tile)
                s->numXtiles = s->numYtiles = 0;
            break;
        case JPEG2000_COC:
            ret = get_coc(s, codsty, properties);
            break;
        case JPEG2000_COD:
            ret = get_cod(s, codsty, properties);
            break;
        case JPEG2000_QCC:
            ret = get_qcc(s, len, qntsty, properties);
            break;
        case JPEG2000_QCD:
            ret = get_qcd(s, len, qntsty, properties);
            break;
        case JPEG2000_SOT:
            if (!(ret = get_sot(s, len))) {
<<<<<<< HEAD
                av_assert1(s->curtileno >= 0);
=======
>>>>>>> d57c737a
                codsty = s->tile[s->curtileno].codsty;
                qntsty = s->tile[s->curtileno].qntsty;
                properties = s->tile[s->curtileno].properties;
            }
            break;
        case JPEG2000_COM:
            // the comment is ignored
            bytestream2_skip(&s->g, len - 2);
            break;
        case JPEG2000_TLM:
            // Tile-part lengths
            ret = get_tlm(s, len);
            break;
        default:
            av_log(s->avctx, AV_LOG_ERROR,
                   "unsupported marker 0x%.4X at pos 0x%X\n",
                   marker, bytestream2_tell(&s->g) - 4);
            bytestream2_skip(&s->g, len - 2);
            break;
        }
        if (bytestream2_tell(&s->g) - oldpos != len || ret) {
            av_log(s->avctx, AV_LOG_ERROR,
                   "error during processing marker segment %.4x\n", marker);
            return ret ? ret : -1;
        }
    }
    return 0;
}

/* Read bit stream packets --> T2 operation. */
static int jpeg2000_read_bitstream_packets(Jpeg2000DecoderContext *s)
{
    int ret = 0;
    int tileno;

    for (tileno = 0; tileno < s->numXtiles * s->numYtiles; tileno++) {
        Jpeg2000Tile *tile = s->tile + tileno;

        if (ret = init_tile(s, tileno))
            return ret;

        s->g = tile->tile_part[0].tpg;
        if (ret = jpeg2000_decode_packets(s, tile))
            return ret;
    }

    return 0;
}

static int jp2_find_codestream(Jpeg2000DecoderContext *s)
{
    uint32_t atom_size, atom;
    int found_codestream = 0, search_range = 10;

    while (!found_codestream && search_range
           &&
           bytestream2_get_bytes_left(&s->g) >= 8) {
        atom_size = bytestream2_get_be32u(&s->g);
        atom      = bytestream2_get_be32u(&s->g);
        if (atom == JP2_CODESTREAM) {
            found_codestream = 1;
        } else {
            if (bytestream2_get_bytes_left(&s->g) < atom_size - 8)
                return 0;
            bytestream2_skipu(&s->g, atom_size - 8);
            search_range--;
        }
    }

    if (found_codestream)
        return 1;
    return 0;
}

static int jpeg2000_decode_frame(AVCodecContext *avctx, void *data,
                                 int *got_frame, AVPacket *avpkt)
{
    Jpeg2000DecoderContext *s = avctx->priv_data;
    ThreadFrame frame = { .f = data };
    AVFrame *picture = data;
    int tileno, ret;

    s->avctx     = avctx;
    bytestream2_init(&s->g, avpkt->data, avpkt->size);
    s->curtileno = -1;

    if (bytestream2_get_bytes_left(&s->g) < 2) {
        ret = AVERROR_INVALIDDATA;
        goto end;
    }

    // check if the image is in jp2 format
    if (bytestream2_get_bytes_left(&s->g) >= 12 &&
       (bytestream2_get_be32u(&s->g) == 12) &&
       (bytestream2_get_be32u(&s->g) == JP2_SIG_TYPE) &&
       (bytestream2_get_be32u(&s->g) == JP2_SIG_VALUE)) {
        if (!jp2_find_codestream(s)) {
            av_log(avctx, AV_LOG_ERROR,
                   "Could not find Jpeg2000 codestream atom.\n");
            ret = AVERROR_INVALIDDATA;
            goto end;
        }
    } else {
        bytestream2_seek(&s->g, 0, SEEK_SET);
    }

    if (bytestream2_get_be16u(&s->g) != JPEG2000_SOC) {
        av_log(avctx, AV_LOG_ERROR, "SOC marker not present\n");
        ret = AVERROR_INVALIDDATA;
        goto end;
    }
    if (ret = jpeg2000_read_main_headers(s))
        goto end;

    /* get picture buffer */
    if ((ret = ff_thread_get_buffer(avctx, &frame, 0)) < 0)
        goto end;
    picture->pict_type = AV_PICTURE_TYPE_I;
    picture->key_frame = 1;

    if (ret = jpeg2000_read_bitstream_packets(s))
        goto end;

    for (tileno = 0; tileno < s->numXtiles * s->numYtiles; tileno++)
        if (ret = jpeg2000_decode_tile(s, s->tile + tileno, picture))
            goto end;

    jpeg2000_dec_cleanup(s);

    *got_frame = 1;

    return bytestream2_tell(&s->g);

end:
    jpeg2000_dec_cleanup(s);
    return ret;
}

static void jpeg2000_init_static_data(AVCodec *codec)
{
    ff_jpeg2000_init_tier1_luts();
}

#define OFFSET(x) offsetof(Jpeg2000DecoderContext, x)
#define VD AV_OPT_FLAG_VIDEO_PARAM | AV_OPT_FLAG_DECODING_PARAM

static const AVOption options[] = {
    { "lowres",  "Lower the decoding resolution by a power of two",
        OFFSET(reduction_factor), AV_OPT_TYPE_INT, { .i64 = 0 }, 0, JPEG2000_MAX_RESLEVELS - 1, VD },
    { NULL },
};

static const AVProfile profiles[] = {
    { FF_PROFILE_JPEG2000_CSTREAM_RESTRICTION_0,  "JPEG 2000 codestream restriction 0"   },
    { FF_PROFILE_JPEG2000_CSTREAM_RESTRICTION_1,  "JPEG 2000 codestream restriction 1"   },
    { FF_PROFILE_JPEG2000_CSTREAM_NO_RESTRICTION, "JPEG 2000 no codestream restrictions" },
    { FF_PROFILE_JPEG2000_DCINEMA_2K,             "JPEG 2000 digital cinema 2K"          },
    { FF_PROFILE_JPEG2000_DCINEMA_4K,             "JPEG 2000 digital cinema 4K"          },
    { FF_PROFILE_UNKNOWN },
};

static const AVClass jpeg2000_class = {
    .class_name = "jpeg2000",
    .item_name  = av_default_item_name,
    .option     = options,
    .version    = LIBAVUTIL_VERSION_INT,
};

AVCodec ff_jpeg2000_decoder = {
    .name             = "jpeg2000",
    .long_name        = NULL_IF_CONFIG_SMALL("JPEG 2000"),
    .type             = AVMEDIA_TYPE_VIDEO,
    .id               = AV_CODEC_ID_JPEG2000,
    .capabilities     = CODEC_CAP_FRAME_THREADS,
    .priv_data_size   = sizeof(Jpeg2000DecoderContext),
    .init_static_data = jpeg2000_init_static_data,
    .decode           = jpeg2000_decode_frame,
    .priv_class       = &jpeg2000_class,
    .max_lowres       = 5,
    .profiles         = NULL_IF_CONFIG_SMALL(profiles)
};<|MERGE_RESOLUTION|>--- conflicted
+++ resolved
@@ -54,11 +54,7 @@
     uint8_t             properties[4];
     Jpeg2000CodingStyle codsty[4];
     Jpeg2000QuantStyle  qntsty[4];
-<<<<<<< HEAD
     Jpeg2000TilePart    tile_part[4];
-=======
-    Jpeg2000TilePart    tile_part[3];
->>>>>>> d57c737a
     uint16_t tp_idx;                    // Tile-part index
 } Jpeg2000Tile;
 
@@ -127,11 +123,7 @@
     int sp = -1, curval = 0;
 
     if (!node)
-<<<<<<< HEAD
-        return AVERROR(EINVAL);
-=======
-        return AVERROR_INVALIDDATA;
->>>>>>> d57c737a
+        return AVERROR_INVALIDDATA;
 
     while (node && !node->vis) {
         stack[++sp] = node;
@@ -516,16 +508,6 @@
         return AVERROR_PATCHWELCOME;
     }
 
-<<<<<<< HEAD
-    s->tile[s->curtileno].tp_idx = TPsot;
-    tp             = s->tile[s->curtileno].tile_part + TPsot;
-    tp->tile_index = Isot;
-    tp->tp_end     = s->g.buffer + Psot - n - 2;
-
-    if (!TPsot) {
-        Jpeg2000Tile *tile = s->tile + s->curtileno;
-
-=======
     s->tile[Isot].tp_idx = TPsot;
     tp             = s->tile[Isot].tile_part + TPsot;
     tp->tile_index = Isot;
@@ -534,7 +516,6 @@
     if (!TPsot) {
         Jpeg2000Tile *tile = s->tile + s->curtileno;
 
->>>>>>> d57c737a
         /* copy defaults */
         memcpy(tile->codsty, s->codsty, s->ncomponents * sizeof(Jpeg2000CodingStyle));
         memcpy(tile->qntsty, s->qntsty, s->ncomponents * sizeof(Jpeg2000QuantStyle));
@@ -739,18 +720,16 @@
 
 static int jpeg2000_decode_packets(Jpeg2000DecoderContext *s, Jpeg2000Tile *tile)
 {
-<<<<<<< HEAD
-    int layno, reslevelno, compno, precno, ok_reslevel, ret;
-=======
     int ret = 0;
     int layno, reslevelno, compno, precno, ok_reslevel;
->>>>>>> d57c737a
     int x, y;
 
     s->bit_index = 8;
     switch (tile->codsty[0].prog_order) {
+    case JPEG2000_PGOD_RLCP:
+        avpriv_request_sample(s->avctx, "Progression order RLCP");
+
     case JPEG2000_PGOD_LRCP:
-    case JPEG2000_PGOD_RLCP:
         for (layno = 0; layno < tile->codsty[0].nlayers; layno++) {
             ok_reslevel = 1;
             for (reslevelno = 0; ok_reslevel; reslevelno++) {
@@ -821,11 +800,6 @@
                 }
             }
         }
-        break;
-
-    case JPEG2000_PGOD_RLCP:
-        avpriv_request_sample(s->avctx, "Progression order RLCP");
-        ret = AVERROR_PATCHWELCOME;
         break;
 
     case JPEG2000_PGOD_RPCL:
@@ -1346,10 +1320,7 @@
             break;
         case JPEG2000_SOT:
             if (!(ret = get_sot(s, len))) {
-<<<<<<< HEAD
                 av_assert1(s->curtileno >= 0);
-=======
->>>>>>> d57c737a
                 codsty = s->tile[s->curtileno].codsty;
                 qntsty = s->tile[s->curtileno].qntsty;
                 properties = s->tile[s->curtileno].properties;
