--- conflicted
+++ resolved
@@ -36,13 +36,8 @@
     h = avctx->height;
     w = avctx->width;
     switch (avctx->pix_fmt) {
-<<<<<<< HEAD
-    case PIX_FMT_MONOBLACK:
+    case AV_PIX_FMT_MONOBLACK:
         n          = w;
-=======
-    case AV_PIX_FMT_MONOWHITE:
-        n          = (w + 7) >> 3;
->>>>>>> 716d413c
         depth      = 1;
         maxval     = 1;
         tuple_type = "BLACKANDWHITE";
@@ -53,45 +48,37 @@
         maxval     = 255;
         tuple_type = "GRAYSCALE";
         break;
-<<<<<<< HEAD
-    case PIX_FMT_GRAY16BE:
+    case AV_PIX_FMT_GRAY16BE:
         n          = w * 2;
         depth      = 1;
         maxval     = 0xFFFF;
         tuple_type = "GRAYSCALE";
         break;
-    case PIX_FMT_GRAY8A:
+    case AV_PIX_FMT_GRAY8A:
         n          = w * 2;
         depth      = 2;
         maxval     = 255;
         tuple_type = "GRAYSCALE_ALPHA";
         break;
-    case PIX_FMT_RGB24:
-=======
     case AV_PIX_FMT_RGB24:
->>>>>>> 716d413c
         n          = w * 3;
         depth      = 3;
         maxval     = 255;
         tuple_type = "RGB";
         break;
-<<<<<<< HEAD
-    case PIX_FMT_RGBA:
-=======
-    case AV_PIX_FMT_RGB32:
->>>>>>> 716d413c
+    case AV_PIX_FMT_RGBA:
         n          = w * 4;
         depth      = 4;
         maxval     = 255;
         tuple_type = "RGB_ALPHA";
         break;
-    case PIX_FMT_RGB48BE:
+    case AV_PIX_FMT_RGB48BE:
         n          = w * 6;
         depth      = 3;
         maxval     = 0xFFFF;
         tuple_type = "RGB";
         break;
-    case PIX_FMT_RGBA64BE:
+    case AV_PIX_FMT_RGBA64BE:
         n          = w * 8;
         depth      = 4;
         maxval     = 0xFFFF;
@@ -120,11 +107,7 @@
     ptr      = p->data[0];
     linesize = p->linesize[0];
 
-<<<<<<< HEAD
-    if (avctx->pix_fmt == PIX_FMT_MONOBLACK){
-=======
-    if (avctx->pix_fmt == AV_PIX_FMT_RGB32) {
->>>>>>> 716d413c
+    if (avctx->pix_fmt == AV_PIX_FMT_MONOBLACK){
         int j;
         for (i = 0; i < h; i++) {
             for (j = 0; j < w; j++)
@@ -153,14 +136,8 @@
     .priv_data_size = sizeof(PNMContext),
     .init           = ff_pnm_init,
     .encode2        = pam_encode_frame,
-<<<<<<< HEAD
-    .pix_fmts       = (const enum PixelFormat[]){
-        PIX_FMT_RGB24, PIX_FMT_RGBA, PIX_FMT_RGB48BE, PIX_FMT_RGBA64BE, PIX_FMT_GRAY8, PIX_FMT_GRAY8A, PIX_FMT_GRAY16BE, PIX_FMT_MONOBLACK, PIX_FMT_NONE
-=======
     .pix_fmts       = (const enum AVPixelFormat[]){
-        AV_PIX_FMT_RGB24, AV_PIX_FMT_RGB32, AV_PIX_FMT_GRAY8, AV_PIX_FMT_MONOWHITE,
-        AV_PIX_FMT_NONE
->>>>>>> 716d413c
+        AV_PIX_FMT_RGB24, AV_PIX_FMT_RGBA, AV_PIX_FMT_RGB48BE, AV_PIX_FMT_RGBA64BE, AV_PIX_FMT_GRAY8, AV_PIX_FMT_GRAY8A, AV_PIX_FMT_GRAY16BE, AV_PIX_FMT_MONOBLACK, AV_PIX_FMT_NONE
     },
     .long_name      = NULL_IF_CONFIG_SMALL("PAM (Portable AnyMap) image"),
 };